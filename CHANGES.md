--- conflicted
+++ resolved
@@ -4,13 +4,10 @@
 - Fix #26: Crash when not setting verbose option.
 - Print SYST and FEAT when -vv is passed
 - Accept list type options for `exclude` argument in CLI mode
-<<<<<<< HEAD
 - Apply and enforce Black formatter
-=======
 - Fix #27: Download- and UploadSynchronizer honor `--delete` flag for all 
   conditions.<br>
   **NOTE:** default settings will no longer delete files for up- and downloads.
->>>>>>> 49d88a28
 
 2.0.0 (2018-01-01)
 ------------------
