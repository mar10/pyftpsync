--- conflicted
+++ resolved
@@ -283,11 +283,7 @@
     if keyring:
         if ":" in username:
             raise RuntimeError(
-<<<<<<< HEAD
-                "Unable to store credentials if username contains a ':' ({}).".formta(
-=======
                 "Unable to store credentials if username contains a ':' ({}).".format(
->>>>>>> 49d88a28
                     username
                 )
             )
