--- conflicted
+++ resolved
@@ -1,930 +1,843 @@
-# -*- coding: utf-8 -*-
-"""
-Tests for pyftpsync
-"""
-# Allow long lines for readabilty
-# flake8: noqa: E501
-
-from __future__ import print_function
-
-import calendar
-import copy
-import datetime
-import errno
-import io
-import json
-import os
-import shutil
-import sys
-import tempfile
-import time
-import unittest
-from ftplib import FTP, error_perm
-from pprint import pprint
-from unittest.case import SkipTest
-
-from ftpsync import pyftpsync
-from ftpsync.compat import StringIO, to_bytes, to_native, urlparse
-from ftpsync.metadata import DirMetadata
-from ftpsync.synchronizers import BiDirSynchronizer
-from ftpsync.targets import FsTarget, make_target
-from ftpsync.util import get_option
-
-PYFTPSYNC_TEST_FOLDER = (
-    get_option("PYFTPSYNC_TEST_FOLDER", "test", "folder") or tempfile.mkdtemp()
-)
-PYFTPSYNC_TEST_FTP_URL = get_option("PYFTPSYNC_TEST_FTP_URL", "test", "ftp_url")
-STAMP_20140101_120000 = 1388577600.0  # Wed, 01 Jan 2014 12:00:00 GMT
-
-
-class CaptureStdout(list):
-    """Context manager that redirects sys.stdout into a buffer.
-
-    Usage:
-        with CaptureStdout() as out:
-            do_semthing()
-        print(out)
-
-    Taken from here https://stackoverflow.com/a/16571630/19166
-    and expanded to capture stderr as well.
-
-    Note: For testing python scripts, it may dependend on the Python version whether
-    output is some output is written to stdout or stderr, so we need to check both:
-    https://stackoverflow.com/a/31715011/19166
-    """
-<<<<<<< HEAD
-
-=======
->>>>>>> 49d88a28
-    def __init__(self, stdout=True, stderr=True):
-        self._do_stdout = stdout
-        self._do_stderr = stderr
-
-    def __enter__(self):
-        self._stdout = sys.stdout
-        self._stderr = sys.stderr
-        self._stringio = StringIO()
-        if self._do_stdout:
-            sys.stdout = self._stringio
-        if self._do_stderr:
-            sys.stderr = self._stringio
-        return self
-
-    def __exit__(self, *args):
-        self.extend(self._stringio.getvalue().splitlines())
-        del self._stringio  # Free up some memory
-        sys.stdout = self._stdout
-        sys.stderr = self._stderr
-
-
-def run_script(*args, **kw):
-    """Run `pyftpsync <args>`, check exit code, and return output.
-
-    Example:
-        out = run_script("-h")
-        assert "pyftpsync" in out
-
-        out = run_script("foobar", expect_code=2)
-    """
-    expect_code = kw.get("expect_code", 0)
-    sys.argv = ["pyftpsync_dummy"] + list(args)
-    errcode = 0
-    out = []
-    try:
-        # Depending on the Python version, some output may go to stdout or stderr,
-        # so we capture both (see https://stackoverflow.com/a/31715011/19166)
-        with CaptureStdout() as out:
-            pyftpsync.run()
-    except SystemExit as e:
-        errcode = e.code
-
-    if expect_code is not None:
-        assert errcode == expect_code
-
-    return "\n".join(out).strip()
-
-<<<<<<< HEAD
-
-def prepare_fixture():
-    """Helper for command line testing.
-
-    Example:
-        >>>python -m test.fixture_tools
-        Created fixtures at /Users/martin/prj/test/pyftpsync_test_folder
-        >>>ls /Users/martin/prj/test/pyftpsync_test_folder
-        local	remote
-    """
-    use_ftp = False
-    if "--no-ftp" not in sys.argv:
-        try:
-            check_ftp_test_connection(PYFTPSYNC_TEST_FOLDER, PYFTPSYNC_TEST_FTP_URL)
-            use_ftp = True
-        except SkipTest:
-            pass
-
-    class _DummySuite(_SyncTestBase):
-        use_ftp_target = use_ftp
-
-    _DummySuite._prepare_initial_synced_fixture()
-    _DummySuite._prepare_modified_fixture()
-
-    print("Created fixtures at {}".format(PYFTPSYNC_TEST_FOLDER))
-    if use_ftp:
-        print(
-            "NOTE: The remote target is prepared for FTP access, using PYFTPSYNC_TEST_FTP_URL."
-        )
-        print("      Pass `--no-ftp` to prepare for file access.")
-    else:
-        print(
-            "NOTE: The remote target is prepared for FILE SYSTEM access, because\n"
-            "      PYFTPSYNC_TEST_FTP_URL is invalid or no server is running."
-        )
-
-=======
->>>>>>> 49d88a28
-
-def write_test_file(name, size=None, content=None, dt=None, age=None):
-    """Create a file inside the temporary folder, optionally creating subfolders.
-
-    `name` must use '/' as path separator, even on Windows.
-    """
-    path = os.path.join(PYFTPSYNC_TEST_FOLDER, name.replace("/", os.sep))
-    if "/" in name:
-        parent_dir = os.path.dirname(path)
-        if not os.path.isdir(parent_dir):
-            os.makedirs(parent_dir)
-
-    with open(path, "wt") as f:
-        if content is None:
-            if size is None:
-                f.write(name)
-            else:
-                f.write("*" * size)
-        else:
-            assert size is None
-            f.write(content)
-    if age:
-        assert dt is None
-        dt = datetime.datetime.now() - datetime.timedelta(seconds=age)
-    if dt:
-        if isinstance(dt, str):
-            dt = datetime.datetime.strptime(dt, "%Y-%m-%d %H:%M:%S")
-        stamp = calendar.timegm(dt.timetuple())
-        date = (stamp, stamp)
-        os.utime(path, date)
-    # # Make sure everyone can write here (for example our anonymous FTP server user)
-    # os.chmod(path, 0o777)
-    return
-
-
-def touch_test_file(name, dt=None, ofs_sec=None):
-    """Set file access and modification time to `date` (default: now)."""
-    path = os.path.join(PYFTPSYNC_TEST_FOLDER, name.replace("/", os.sep))
-    if dt is not None:
-        if isinstance(dt, str):
-            dt = datetime.datetime.strptime(dt, "%Y-%m-%d %H:%M:%S")
-        stamp = calendar.timegm(dt.timetuple())
-        dt = (stamp, stamp)
-    # existed = os.path.isfile(path)
-    os.utime(path, dt)
-    # if not existed:
-    #     # Make sure everyone can write here (for example our anonymous FTP server user)
-    #     os.chmod(path, 0o777)
-
-
-def get_test_file_date(name):
-    path = os.path.join(PYFTPSYNC_TEST_FOLDER, name.replace("/", os.sep))
-    stat = os.lstat(path)
-    return stat.st_mtime
-
-
-def get_test_file_size(name):
-    path = os.path.join(PYFTPSYNC_TEST_FOLDER, name.replace("/", os.sep))
-    return os.path.getsize(path)
-
-
-def read_test_file(name):
-    path = os.path.join(PYFTPSYNC_TEST_FOLDER, name.replace("/", os.sep))
-    with open(path, "rb") as fp:
-        return to_native(fp.read())
-
-
-def is_test_file(name):
-    path = os.path.join(PYFTPSYNC_TEST_FOLDER, name.replace("/", os.sep))
-    return os.path.isfile(path)
-
-
-def remove_test_file(name):
-    path = os.path.join(PYFTPSYNC_TEST_FOLDER, name.replace("/", os.sep))
-    assert os.path.isfile(path)
-    return os.remove(path)
-
-
-def remove_test_folder(name):
-    path = os.path.join(PYFTPSYNC_TEST_FOLDER, name.replace("/", os.sep))
-    assert os.path.isdir(path)
-    shutil.rmtree(path)
-
-
-def empty_folder(folder_path):
-    """Remove all files and subfolders, but leave the empty parent intact."""
-    for file_object in os.listdir(folder_path):
-        file_object_path = os.path.join(folder_path, file_object)
-        if os.path.isfile(file_object_path):
-            os.unlink(file_object_path)
-        else:
-            shutil.rmtree(file_object_path)
-    return
-
-
-def delete_metadata(folder_path, recursive=True):
-    """Remove all .pyftpsync-meta.json files."""
-    for file_object in os.listdir(folder_path):
-        file_object_path = os.path.join(folder_path, file_object)
-        if file_object == DirMetadata.META_FILE_NAME:
-            print("Remove {}".format(file_object_path))
-            os.unlink(file_object_path)
-        elif recursive and os.path.isdir(file_object_path):
-            delete_metadata(file_object_path, recursive)
-    return
-
-
-def get_test_folder(folder_name):
-    """"Convert test folder content to dict for comparisons."""
-    #     root_path = os.path.join(PYFTPSYNC_TEST_FOLDER, folder_name.replace("/", os.sep))
-    file_map = {}
-    root_folder = os.path.join(PYFTPSYNC_TEST_FOLDER, folder_name)
-
-    def __scan(rel_folder_path):
-        abs_folder_path = os.path.join(root_folder, rel_folder_path)
-        for fn in os.listdir(abs_folder_path):
-            if fn.startswith("."):  # or fn == DirMetadata.DEBUG_META_FILE_NAME:
-                continue
-            abs_file_path = os.path.join(abs_folder_path, fn)
-            if os.path.isdir(abs_file_path):
-                __scan(os.path.join(rel_folder_path, fn))
-                continue
-            stat = os.lstat(abs_file_path)
-            dt = datetime.datetime.utcfromtimestamp(stat.st_mtime)
-            rel_file_path = os.path.join(rel_folder_path, fn).replace(os.sep, "/")
-            file_map[rel_file_path] = {
-                "date": dt.strftime("%Y-%m-%d %H:%M:%S"),
-                # "size": stat.st_size,
-            }
-            with open(abs_file_path, "rb") as fp:
-                file_map[rel_file_path]["content"] = to_native(fp.read())
-
-    __scan("")
-    return file_map
-
-
-def get_metadata(folder_path):
-    try:
-        meta = read_test_file(os.path.join(folder_path, DirMetadata.META_FILE_NAME))
-    except OSError as e:  # FileNotFoundError is only available in Python 3
-        if e.errno == errno.ENOENT:
-            return None
-        raise
-    # print("meta", meta)
-    meta = json.loads(meta)
-    # print("meta", meta)
-    pprint(meta)
-    return meta
-
-
-# ===============================================================================
-#
-# ===============================================================================
-
-MSG_FTP_TESTS_NOT_AVAILABLE = """\
-    Skipping FTP tests.
-    Seems that the `PYFTPSYNC_TEST_FTP_URL` environment variable is missing, invalid, or
-    the FTP server is not runing.
-    See http://pyftpsync.readthedocs.io/en/latest/development.html for details.
-    """
-
-#: bool:
-FTP_PRECONDITIONS_PASSED = None
-
-
-def check_ftp_test_connection(test_folder, ftp_url, keep_open=False):
-    """Check if we have a FTP server for a locally accessible test folder.
-
-    Results are cached after first call.
-
-    Raises:
-        SkipTest if the connection fails or is no good.
-    """
-    # Cache result after first call
-    global FTP_PRECONDITIONS_PASSED
-
-    if FTP_PRECONDITIONS_PASSED is False:
-        raise SkipTest("Previous check for FTP server configuration failed.")
-    elif FTP_PRECONDITIONS_PASSED is True:
-        if keep_open:
-            # TODO: open and connect
-            raise NotImplementedError
-        return True
-
-    def _skip(msg):
-<<<<<<< HEAD
-        msg = "Check for FTP server configuration failed:\n{}\n{}".format(
-            msg, MSG_FTP_TESTS_NOT_AVAILABLE
-        )
-=======
-        msg = "Check for FTP server configuration failed:\n{}\n{}" \
-            .format(msg, MSG_FTP_TESTS_NOT_AVAILABLE)
->>>>>>> 49d88a28
-        print(msg, file=sys.stderr)
-        # raise RuntimeError(msg)
-        raise SkipTest(msg)
-
-    FTP_PRECONDITIONS_PASSED = False
-    if not ftp_url:
-        _skip("No FTP URL")
-    #
-    try:
-        connected = False
-        parts = urlparse(ftp_url, allow_fragments=False)
-        assert parts.scheme.lower() in ("ftp", "ftps")
-        #         print(ftp_url, "->", parts, ", ", parts.username, ":", parts.password)
-        #         if "@" in parts.netloc:
-        #             host = parts.netloc.rsplit("@", 1)[1]
-        #         else:
-        #             host = parts.netloc
-        # self.PATH = parts.path
-        ftp = FTP()
-        # ftp.set_debuglevel(2)
-        # Can we connect to host?
-        ftp.connect(parts.hostname, parts.port or 0)
-        ftp.login(parts.username, parts.password)
-        # Change directory
-        ftp.cwd(parts.path)
-        # Check for MLSD command support
-        try:
-            ftp.retrlines("MLSD", lambda _line: None)
-        except error_perm as e:
-            if "500" in str(e.args):
-                _skip("The FTP server does not support the 'MLSD' command.")
-            raise
-
-        # Check if we have write access
-        data = "{}".format(time.time())
-        buf = io.BytesIO(to_bytes(data))
-        probe_file = "pyftpsync_probe.txt"
-        ftp.storbinary("STOR {}".format(probe_file), buf)
-        # Check if the FTP target is identical to the FS path
-<<<<<<< HEAD
-        #         buf = ftp.retrbinary("RETR {}".format(probe_file))
-=======
-#         buf = ftp.retrbinary("RETR {}".format(probe_file))
->>>>>>> 49d88a28
-        try:
-            data2 = read_test_file("remote/{}".format(probe_file))
-        except OSError as e:  # FileNotFoundError is only available in Python 3
-            if e.errno == errno.ENOENT:
-<<<<<<< HEAD
-                _skip(
-                    "FTP target path {} does not match `PYFTPSYNC_TEST_FOLDER/remote`".format(
-                        parts.path
-                    )
-                )
-=======
-                _skip("FTP target path {} does not match `PYFTPSYNC_TEST_FOLDER/remote`"
-                      .format(parts.path))
->>>>>>> 49d88a28
-            raise
-
-        if data != data2:
-            _skip("Probe file content mismatch")
-        # Cleanup
-        ftp.delete(probe_file)
-        # Convinced: Ok!
-        FTP_PRECONDITIONS_PASSED = True
-
-    except Exception as e:
-        _skip("{}".format(e))
-
-    finally:
-        if connected and not keep_open:
-            ftp.quit()
-
-    if keep_open:
-        return (ftp, parts.path)
-    return True
-
-
-def get_local_test_url():
-    """Return path to local fixture folder."""
-    return os.path.join(PYFTPSYNC_TEST_FOLDER, "local")
-
-
-def get_remote_test_url():
-    """Return URL to remote fixture (ftp:// URL if available, folder path otherwise)."""
-    if FTP_PRECONDITIONS_PASSED is None:
-        try:
-            check_ftp_test_connection(PYFTPSYNC_TEST_FOLDER, PYFTPSYNC_TEST_FTP_URL)
-        except SkipTest:
-            pass
-
-    if FTP_PRECONDITIONS_PASSED:
-        return PYFTPSYNC_TEST_FTP_URL
-    return os.path.join(PYFTPSYNC_TEST_FOLDER, "remote")
-
-
-# ===============================================================================
-# _SyncTestBase
-# ===============================================================================
-
-
-class _SyncTestBase(unittest.TestCase):
-    """Test BiDirSynchronizer on file system targets with different resolve modes."""
-
-    #: str: by default, the `remote` target is a file system folder
-<<<<<<< HEAD
-    #     remote_url = PYFTPSYNC_TEST_FOLDER
-=======
-#     remote_url = PYFTPSYNC_TEST_FOLDER
->>>>>>> 49d88a28
-    #: bool: Derived FTP-based testing classes will set this True. Default: False.
-    use_ftp_target = False
-
-    local_fixture_unmodified = {
-        "file1.txt": {"content": "local1", "date": "2014-01-01 12:00:00"},
-        "file2.txt": {"content": "local2", "date": "2014-01-01 12:00:00"},
-        "file3.txt": {"content": "local3", "date": "2014-01-01 12:00:00"},
-        "file4.txt": {"content": "local4", "date": "2014-01-01 12:00:00"},
-        "file5.txt": {"content": "local5", "date": "2014-01-01 12:00:00"},
-        "file6.txt": {"content": "local6", "date": "2014-01-01 12:00:00"},
-        "file7.txt": {"content": "local7", "date": "2014-01-01 12:00:00"},
-        "file8.txt": {"content": "local8", "date": "2014-01-01 12:00:00"},
-        "file9.txt": {"content": "local9", "date": "2014-01-01 12:00:00"},
-        "folder1/file1_1.txt": {"content": "local1_1", "date": "2014-01-01 12:00:00"},
-        "folder2/file2_1.txt": {"content": "local2_1", "date": "2014-01-01 12:00:00"},
-        "folder3/file3_1.txt": {"content": "local3_1", "date": "2014-01-01 12:00:00"},
-        "folder4/file4_1.txt": {"content": "local4_1", "date": "2014-01-01 12:00:00"},
-        "folder5/file5_1.txt": {"content": "local5_1", "date": "2014-01-01 12:00:00"},
-        "folder6/file6_1.txt": {"content": "local6_1", "date": "2014-01-01 12:00:00"},
-        "folder7/file7_1.txt": {"content": "local7_1", "date": "2014-01-01 12:00:00"},
-    }
-
-    local_fixture_modified = {
-        "file1.txt": {"content": "local1", "date": "2014-01-01 12:00:00"},
-        "file2.txt": {"content": "local 13:00", "date": "2014-01-01 13:00:00"},
-        "file4.txt": {"content": "local4", "date": "2014-01-01 12:00:00"},
-        "file5.txt": {"content": "local5", "date": "2014-01-01 12:00:00"},
-        "file6.txt": {"content": "local 13:00", "date": "2014-01-01 13:00:00"},
-        "file7.txt": {"content": "local 13:00:05", "date": "2014-01-01 13:00:05"},
-        "file9.txt": {"content": "local 13:00", "date": "2014-01-01 13:00:00"},
-        "folder1/file1_1.txt": {"content": "local1_1", "date": "2014-01-01 12:00:00"},
-        "folder2/file2_1.txt": {
-            "content": "local 13:00",
-            "date": "2014-01-01 13:00:00",
-        },
-        "folder5/file5_1.txt": {"content": "local5_1", "date": "2014-01-01 12:00:00"},
-        "folder6/file6_1.txt": {"content": "local6_1", "date": "2014-01-01 12:00:00"},
-        "folder7/file7_1.txt": {
-            "content": "local 13:00",
-            "date": "2014-01-01 13:00:00",
-        },
-        "new_file1.txt": {"content": "local 13:00", "date": "2014-01-01 13:00:00"},
-        "new_file3.txt": {"content": "local 13:00", "date": "2014-01-01 13:00:00"},
-        "new_file4.txt": {"content": "local 13:00", "date": "2014-01-01 13:00:00"},
-        "new_file5.txt": {"content": "local 13:00", "date": "2014-01-01 13:00:00"},
-        "new_file6.txt": {"content": "local 13:00:05", "date": "2014-01-01 13:00:05"},
-    }
-
-    remote_fixture_modified = {
-        "file1.txt": {"content": "local1", "date": "2014-01-01 12:00:00"},
-        "file2.txt": {"content": "local2", "date": "2014-01-01 12:00:00"},
-        "file3.txt": {"content": "local3", "date": "2014-01-01 12:00:00"},
-        "file4.txt": {"content": "remote 13:00", "date": "2014-01-01 13:00:00"},
-        "file6.txt": {"content": "remote 13:00:05", "date": "2014-01-01 13:00:05"},
-        "file7.txt": {"content": "remote 13:00", "date": "2014-01-01 13:00:00"},
-        "file8.txt": {"content": "remote 13:00", "date": "2014-01-01 13:00:00"},
-        "folder1/file1_1.txt": {"content": "local1_1", "date": "2014-01-01 12:00:00"},
-        "folder2/file2_1.txt": {"content": "local2_1", "date": "2014-01-01 12:00:00"},
-        "folder3/file3_1.txt": {"content": "local3_1", "date": "2014-01-01 12:00:00"},
-        "folder4/file4_1.txt": {
-            "content": "remote 13:00",
-            "date": "2014-01-01 13:00:00",
-        },
-        "folder5/file5_1.txt": {
-            "content": "remote 13:00",
-            "date": "2014-01-01 13:00:00",
-        },
-        "new_file2.txt": {"content": "remote 13:00", "date": "2014-01-01 13:00:00"},
-        "new_file3.txt": {"content": "local 13:00", "date": "2014-01-01 13:00:00"},
-        "new_file4.txt": {
-            "content": "remote 13:00 with other content",
-            "date": "2014-01-01 13:00:00",
-        },
-        "new_file5.txt": {"content": "remote 13:00:05", "date": "2014-01-01 13:00:05"},
-        "new_file6.txt": {"content": "remote 13:00", "date": "2014-01-01 13:00:00"},
-    }
-
-    def setUp(self):
-        if self.use_ftp_target:
-            # Check for a running FTP server that exposes the /remote fixture folder.
-            # Raise SkipTest otherwise
-            check_ftp_test_connection(PYFTPSYNC_TEST_FOLDER, PYFTPSYNC_TEST_FTP_URL)
-
-        self._prepare_initial_synced_fixture()
-        self.maxDiff = None  # Do not truncate dict diffs
-        self.verbose = 4  # Default option for synchronizers
-
-    def tearDown(self):
-        pass
-
-    @classmethod
-    def _prepare_initial_local_fixture(cls):
-        """
-        Create a local folder that has some files and folders with defined mtimes.
-
-        The remote folder is empty. No meta data created yet.
-
-                                  Local           Remote
-          file1.txt               12:00           -
-          file2.txt               12:00           -
-          file3.txt               12:00           -
-          file4.txt               12:00           -
-          file5.txt               12:00           -
-          file6.txt               12:00           -
-          file7.txt               12:00           -
-          file8.txt               12:00           -
-          file9.txt               12:00           -
-          folder1/file1_1.txt     12.00           -
-          folder2/file2_1.txt     12:00           -
-          folder3/file3_1.txt     12:00           -
-          folder4/file4_1.txt     12:00           -
-          folder5/file5_1.txt     12:00           -
-          folder6/file6_1.txt     12:00           -
-          folder7/file7_1.txt     12:00           -
-        """
-<<<<<<< HEAD
-        assert os.path.isdir(PYFTPSYNC_TEST_FOLDER), "Invalid folder: {}".format(
-            PYFTPSYNC_TEST_FOLDER
-        )
-=======
-        assert os.path.isdir(PYFTPSYNC_TEST_FOLDER), \
-            "Invalid folder: {}".format(PYFTPSYNC_TEST_FOLDER)
->>>>>>> 49d88a28
-        # Reset all
-        empty_folder(PYFTPSYNC_TEST_FOLDER)
-        # Add some files to ../local/
-        dt = "2014-01-01 12:00:00"
-        for i in range(1, 10):
-            write_test_file(
-                "local/file{}.txt".format(i), dt=dt, content="local{}".format(i)
-            )
-
-        write_test_file("local/folder1/file1_1.txt", dt=dt, content="local1_1")
-        write_test_file("local/folder2/file2_1.txt", dt=dt, content="local2_1")
-        write_test_file("local/folder3/file3_1.txt", dt=dt, content="local3_1")
-        write_test_file("local/folder4/file4_1.txt", dt=dt, content="local4_1")
-        write_test_file("local/folder5/file5_1.txt", dt=dt, content="local5_1")
-        write_test_file("local/folder6/file6_1.txt", dt=dt, content="local6_1")
-        write_test_file("local/folder7/file7_1.txt", dt=dt, content="local7_1")
-
-        # Create empty ../remote/
-        remote_path = os.path.join(PYFTPSYNC_TEST_FOLDER, "remote")
-        os.mkdir(remote_path)
-        # # Make sure everyone can write here (for example our anonymous FTP server user)
-        # os.chmod(remote_path, 0o777)
-        return
-
-    @classmethod
-    def _prepare_initial_synced_fixture(cls):
-        """Create two folders that have already been sync'ed (so meta data is available).
-
-                                  Local           Remote
-          file1.txt               12:00           12:00
-          file2.txt               12:00           12:00
-          file3.txt               12:00           12:00
-          file4.txt               12:00           12:00
-          file5.txt               12:00           12:00
-          file6.txt               12:00           12:00
-          file7.txt               12:00           12:00
-          file8.txt               12:00           12:00
-          file9.txt               12:00           12:00
-          folder1/file1_1.txt     12.00           12:00
-          folder2/file2_1.txt     12:00           12:00
-          folder3/file3_1.txt     12:00           12:00
-          folder4/file4_1.txt     12:00           12:00
-          folder5/file5_1.txt     12:00           12:00
-          folder6/file6_1.txt     12:00           12:00
-          folder7/file7_1.txt     12:00           12:00
-        """
-        cls._prepare_initial_local_fixture()
-
-        # Synchronize folders (also creates meta data files)
-        opts = {"verbose": 0}
-        stats = cls._sync_test_folders(BiDirSynchronizer, opts)
-
-        assert stats["files_written"] == 16
-        assert stats["dirs_created"] == 7
-        return
-
-    @classmethod
-    def _prepare_synced_fixture_without_meta(cls):
-        """Create two identical fixture folders.
-
-        This creates the same result as`_prepare_initial_synced_fixture()`,
-        but without using BiDirSynchronizer, so no meta data is created.
-
-        For FTP based tests, BiDirSynchronizer copies files via FTP, so the
-        time stamps are set to `now` (but are recorded correctly in the remote meta data).
-        If we want to write FTP tests for scenarios that don't yet have meta data
-        generated, _prepare_synced_fixture_without_meta() sets up the fixture with
-        time stamps as expected by the asserts, so we can re-use the test cases from
-        file system tests.
-        """
-        # The setUp() code already used `_prepare_initial_synced_fixture()`,
-        # so we have to reset and do it again:
-        cls._prepare_initial_local_fixture()
-
-        # Use file system commands to copy local to remote (maintan 12:00:00 times)
-        remove_test_folder("remote")
-<<<<<<< HEAD
-        shutil.copytree(
-            os.path.join(PYFTPSYNC_TEST_FOLDER, "local"),
-            os.path.join(PYFTPSYNC_TEST_FOLDER, "remote"),
-        )
-=======
-        shutil.copytree(os.path.join(PYFTPSYNC_TEST_FOLDER, "local"),
-                        os.path.join(PYFTPSYNC_TEST_FOLDER, "remote"))
->>>>>>> 49d88a28
-
-    @classmethod
-    def _prepare_modified_fixture(cls):
-        """Modify both folders and run sync with specific options.
-
-        1. This method assumes that _prepare_initial_synced_fixture() was already run
-           by the setUp() code and has initialized local & remote with 12 files in 5 folders:
-
-                                  Local           Remote
-          file?.txt               12:00           12:00
-          ...
-
-        2. Metadata was also created accordingly.
-
-        3. Now we simulate user modifications on both targets:
-
-                                  Local           Remote
-          ------------------------------------------------------------------------------
-          file1.txt               12:00           12:00        (unmodified)
-          file2.txt               13:00           12:00
-          file3.txt                 x             12:00
-          file4.txt               12:00           13:00
-          file5.txt               12:00             x
-          file6.txt               13:00           13:00:05     CONFLICT!
-          file7.txt               13:00:05        13:00        CONFLICT!
-          file8.txt                 x             13:00        CONFLICT!
-          file9.txt               13:00             x          CONFLICT!
-
-          folder1/file1_1.txt     12.00           12:00        (unmodified)
-          folder2/file2_1.txt     13.00           12:00
-          folder3/file3_1.txt       x             12:00        (folder deleted)
-          folder4/file4_1.txt       x             13:00        (*) undetected CONFLICT!
-          folder5/file5_1.txt     12:00           13:00
-          folder6/file6_1.txt     12:00             x          (folder deleted)
-          folder7/file7_1.txt     13:00             x          (*) undetected CONFLICT!
-
-          new_file1.txt           13:00             -
-          new_file2.txt             -             13:00
-          new_file3.txt           13:00           13:00        (same size)
-          new_file4.txt           13:00           13:00        CONFLICT! (different size)
-          new_file5.txt           13:00           13:00:05     CONFLICT!
-          new_file6.txt           13:00:05        13:00        CONFLICT!
-
-          NOTE: (*) currently conflicts are NOT detected, when a file is edited on one
-                    target and the parent folder is removed on the peer target.
-                    The folder will be removed on sync!
-
-        4. Finally we call a synchronizer with custom options and return runtime stats.
-        """
-
-        if not cls.use_ftp_target:
-            # On local targets, we can rely on mtimes:
-<<<<<<< HEAD
-            assert (
-                get_test_file_date("remote/folder5/file5_1.txt")
-                == STAMP_20140101_120000
-            )
-=======
-            assert get_test_file_date("remote/folder5/file5_1.txt") == STAMP_20140101_120000
->>>>>>> 49d88a28
-
-        # # If this method is run from an FTP-based instance, we cannot rely on mtimes.
-        # meta = get_metadata("remote/folder5")
-        # if meta:
-        #     # We are using an FTP target, so remote file times are not reliable.
-        #     # Instead we use meta data files:
-        #     assert meta["mtimes"]["file5_1.txt"]["m"] == STAMP_20140101_120000
-        # else:
-        #     # On local targets, we can rely on mtimes:
-        #     assert get_test_file_date("remote/folder5/file5_1.txt") == STAMP_20140101_120000
-
-        # Change, remove, and add local only
-        write_test_file(
-            "local/file2.txt", dt="2014-01-01 13:00:00", content="local 13:00"
-        )
-        remove_test_file("local/file3.txt")
-        write_test_file(
-            "remote/file4.txt", dt="2014-01-01 13:00:00", content="remote 13:00"
-        )
-        remove_test_file("remote/file5.txt")
-        # Conflict: changed local and remote, remote is newer
-        write_test_file(
-            "local/file6.txt", dt="2014-01-01 13:00:00", content="local 13:00"
-        )
-        write_test_file(
-            "remote/file6.txt", dt="2014-01-01 13:00:05", content="remote 13:00:05"
-        )
-        # Conflict: changed local and remote, local is newer
-        write_test_file(
-            "local/file7.txt", dt="2014-01-01 13:00:05", content="local 13:00:05"
-        )
-        write_test_file(
-            "remote/file7.txt", dt="2014-01-01 13:00:00", content="remote 13:00"
-        )
-        # Conflict: removed local, but modified remote
-        remove_test_file("local/file8.txt")
-        write_test_file(
-            "remote/file8.txt", dt="2014-01-01 13:00:00", content="remote 13:00"
-        )
-        # Conflict: removed remote, but modified local
-        write_test_file(
-            "local/file9.txt", dt="2014-01-01 13:00:00", content="local 13:00"
-        )
-        remove_test_file("remote/file9.txt")
-
-        write_test_file(
-            "local/folder2/file2_1.txt", dt="2014-01-01 13:00:00", content="local 13:00"
-        )
-        remove_test_folder("local/folder3")
-        # Conflict: Modify sub-folder item on remote, but remove parent folder on local
-        remove_test_folder("local/folder4")
-        write_test_file(
-            "remote/folder4/file4_1.txt",
-            dt="2014-01-01 13:00:00",
-            content="remote 13:00",
-        )
-
-        write_test_file(
-            "remote/folder5/file5_1.txt",
-            dt="2014-01-01 13:00:00",
-            content="remote 13:00",
-        )
-        remove_test_folder("remote/folder6")
-        # Conflict: Modify sub-folder item on local, but remove parent folder on remote
-        write_test_file(
-            "local/folder7/file7_1.txt", dt="2014-01-01 13:00:00", content="local 13:00"
-        )
-        remove_test_folder("remote/folder7")
-
-        write_test_file(
-            "local/new_file1.txt", dt="2014-01-01 13:00:00", content="local 13:00"
-        )
-        write_test_file(
-            "remote/new_file2.txt", dt="2014-01-01 13:00:00", content="remote 13:00"
-        )
-        # Identical files on both sides (same time and size):
-        write_test_file(
-            "local/new_file3.txt", dt="2014-01-01 13:00:00", content="local 13:00"
-        )
-        write_test_file(
-            "remote/new_file3.txt", dt="2014-01-01 13:00:00", content="local 13:00"
-        )
-        # Identical files on both sides (same time but different size):
-        write_test_file(
-            "local/new_file4.txt", dt="2014-01-01 13:00:00", content="local 13:00"
-        )
-        write_test_file(
-            "remote/new_file4.txt",
-            dt="2014-01-01 13:00:00",
-            content="remote 13:00 with other content",
-        )
-        # Two new files on both sides with same name but different time
-        write_test_file(
-            "local/new_file5.txt", dt="2014-01-01 13:00:00", content="local 13:00"
-        )
-        write_test_file(
-            "remote/new_file5.txt", dt="2014-01-01 13:00:05", content="remote 13:00:05"
-        )
-        # Two new files on both sides with same name but different time
-<<<<<<< HEAD
-        write_test_file(
-            "local/new_file6.txt", dt="2014-01-01 13:00:05", content="local 13:00:05"
-        )
-        write_test_file(
-            "remote/new_file6.txt", dt="2014-01-01 13:00:00", content="remote 13:00"
-        )
-=======
-        write_test_file("local/new_file6.txt", dt="2014-01-01 13:00:05", content="local 13:00:05")
-        write_test_file("remote/new_file6.txt", dt="2014-01-01 13:00:00", content="remote 13:00")
->>>>>>> 49d88a28
-
-    @classmethod
-    def _make_remote_target(cls):
-        """Return the remote target instance, depending on `use_ftp_target`."""
-        if cls.use_ftp_target:
-            check_ftp_test_connection(PYFTPSYNC_TEST_FOLDER, PYFTPSYNC_TEST_FTP_URL)
-            remote = make_target(PYFTPSYNC_TEST_FTP_URL)
-        else:
-            remote = FsTarget(os.path.join(PYFTPSYNC_TEST_FOLDER, "remote"))
-        return remote
-
-    @classmethod
-    def _sync_test_folders(cls, synchronizer_class, options, remote=None):
-        """Run synchronizer with fresh objects and custom options."""
-        local = FsTarget(os.path.join(PYFTPSYNC_TEST_FOLDER, "local"))
-        if remote is None:
-            remote = cls._make_remote_target()
-        opts = {"verbose": 1}
-        if options:
-            opts.update(options)
-
-        s = synchronizer_class(local, remote, opts)
-        s.run()
-        s.close()
-        return s.get_stats()
-
-    def do_run_suite(self, synchronizer_class, opts):
-<<<<<<< HEAD
-        """Run a synchronizer with specific options against a defined fixture."""
-=======
-        """Run a synchronizer with specific options against a defined fixture.
-        
-        See _prepare_modified_fixture() for the definition of the start situation.
-        """
->>>>>>> 49d88a28
-        self._prepare_modified_fixture()
-        # Synchronize folders
-        stats = self._sync_test_folders(synchronizer_class, opts)
-        return stats
-
-    def assert_test_folder_equal(self, dict_1, dict_2):
-        """Compare two folder content dicts, depending on `use_ftp_target`."""
-        if self.use_ftp_target:
-            # FTP target does not maintain the file time, so we ignore it for comparisons.
-            a = copy.deepcopy(dict_1)
-            for v in a.values():
-                v["date"] = "?"
-
-            b = copy.deepcopy(dict_2)
-            for v in b.values():
-                v["date"] = "?"
-
-            self.assertDictEqual(a, b)
-        else:
-            self.assertDictEqual(dict_1, dict_2)
-        return
-
-    def _dump_de_facto_results(self, stats):
-        """Print current fixture (handy while writing new test cases)."""
-        print("*** stats:")
-        pprint(stats)
-        print("*** local:")
-        pprint(get_test_folder("local"), width=128)
-        print("*** remote:")
-        pprint(get_test_folder("remote"), width=128)
-
-
-<<<<<<< HEAD
-=======
-def prepare_fixture():
-    """Helper for command line testing.
-
-    Example:
-        >>>python -m test.fixture_tools
-        Created fixtures at /Users/martin/prj/test/pyftpsync_test_folder
-        >>>ls /Users/martin/prj/test/pyftpsync_test_folder
-        local	remote
-    """
-    use_ftp = False
-    if "--no-ftp" not in sys.argv:
-        try:
-            check_ftp_test_connection(PYFTPSYNC_TEST_FOLDER, PYFTPSYNC_TEST_FTP_URL)
-            use_ftp = True
-        except SkipTest:
-            pass
-
-    class _DummySuite(_SyncTestBase):
-        use_ftp_target = use_ftp
-
-    _DummySuite._prepare_initial_synced_fixture()
-    _DummySuite._prepare_modified_fixture()
-
-    print("Created fixtures at {}".format(PYFTPSYNC_TEST_FOLDER))
-    if use_ftp:
-        print("NOTE: The remote target is prepared for FTP access, using PYFTPSYNC_TEST_FTP_URL.")
-        print("      Pass `--no-ftp` to prepare for file access.")
-    else:
-        print("NOTE: The remote target is prepared for FILE SYSTEM access, because\n"
-              "      PYFTPSYNC_TEST_FTP_URL is invalid or no server is running.")
-
-
->>>>>>> 49d88a28
-if __name__ == "__main__":
-    prepare_fixture()
+# -*- coding: utf-8 -*-
+"""
+Tests for pyftpsync
+"""
+# Allow long lines for readabilty
+# flake8: noqa: E501
+
+from __future__ import print_function
+
+import calendar
+import copy
+import datetime
+import errno
+import io
+import json
+import os
+import shutil
+import sys
+import tempfile
+import time
+import unittest
+from ftplib import FTP, error_perm
+from pprint import pprint
+from unittest.case import SkipTest
+
+from ftpsync import pyftpsync
+from ftpsync.compat import StringIO, to_bytes, to_native, urlparse
+from ftpsync.metadata import DirMetadata
+from ftpsync.synchronizers import BiDirSynchronizer
+from ftpsync.targets import FsTarget, make_target
+from ftpsync.util import get_option
+
+PYFTPSYNC_TEST_FOLDER = (
+    get_option("PYFTPSYNC_TEST_FOLDER", "test", "folder") or tempfile.mkdtemp()
+)
+PYFTPSYNC_TEST_FTP_URL = get_option("PYFTPSYNC_TEST_FTP_URL", "test", "ftp_url")
+STAMP_20140101_120000 = 1388577600.0  # Wed, 01 Jan 2014 12:00:00 GMT
+
+
+class CaptureStdout(list):
+    """Context manager that redirects sys.stdout into a buffer.
+
+    Usage:
+        with CaptureStdout() as out:
+            do_semthing()
+        print(out)
+
+    Taken from here https://stackoverflow.com/a/16571630/19166
+    and expanded to capture stderr as well.
+
+    Note: For testing python scripts, it may dependend on the Python version whether
+    output is some output is written to stdout or stderr, so we need to check both:
+    https://stackoverflow.com/a/31715011/19166
+    """
+    def __init__(self, stdout=True, stderr=True):
+        self._do_stdout = stdout
+        self._do_stderr = stderr
+
+    def __enter__(self):
+        self._stdout = sys.stdout
+        self._stderr = sys.stderr
+        self._stringio = StringIO()
+        if self._do_stdout:
+            sys.stdout = self._stringio
+        if self._do_stderr:
+            sys.stderr = self._stringio
+        return self
+
+    def __exit__(self, *args):
+        self.extend(self._stringio.getvalue().splitlines())
+        del self._stringio  # Free up some memory
+        sys.stdout = self._stdout
+        sys.stderr = self._stderr
+
+
+def run_script(*args, **kw):
+    """Run `pyftpsync <args>`, check exit code, and return output.
+
+    Example:
+        out = run_script("-h")
+        assert "pyftpsync" in out
+
+        out = run_script("foobar", expect_code=2)
+    """
+    expect_code = kw.get("expect_code", 0)
+    sys.argv = ["pyftpsync_dummy"] + list(args)
+    errcode = 0
+    out = []
+    try:
+        # Depending on the Python version, some output may go to stdout or stderr,
+        # so we capture both (see https://stackoverflow.com/a/31715011/19166)
+        with CaptureStdout() as out:
+            pyftpsync.run()
+    except SystemExit as e:
+        errcode = e.code
+
+    if expect_code is not None:
+        assert errcode == expect_code
+
+    return "\n".join(out).strip()
+
+
+def write_test_file(name, size=None, content=None, dt=None, age=None):
+    """Create a file inside the temporary folder, optionally creating subfolders.
+
+    `name` must use '/' as path separator, even on Windows.
+    """
+    path = os.path.join(PYFTPSYNC_TEST_FOLDER, name.replace("/", os.sep))
+    if "/" in name:
+        parent_dir = os.path.dirname(path)
+        if not os.path.isdir(parent_dir):
+            os.makedirs(parent_dir)
+
+    with open(path, "wt") as f:
+        if content is None:
+            if size is None:
+                f.write(name)
+            else:
+                f.write("*" * size)
+        else:
+            assert size is None
+            f.write(content)
+    if age:
+        assert dt is None
+        dt = datetime.datetime.now() - datetime.timedelta(seconds=age)
+    if dt:
+        if isinstance(dt, str):
+            dt = datetime.datetime.strptime(dt, "%Y-%m-%d %H:%M:%S")
+        stamp = calendar.timegm(dt.timetuple())
+        date = (stamp, stamp)
+        os.utime(path, date)
+    # # Make sure everyone can write here (for example our anonymous FTP server user)
+    # os.chmod(path, 0o777)
+    return
+
+
+def touch_test_file(name, dt=None, ofs_sec=None):
+    """Set file access and modification time to `date` (default: now)."""
+    path = os.path.join(PYFTPSYNC_TEST_FOLDER, name.replace("/", os.sep))
+    if dt is not None:
+        if isinstance(dt, str):
+            dt = datetime.datetime.strptime(dt, "%Y-%m-%d %H:%M:%S")
+        stamp = calendar.timegm(dt.timetuple())
+        dt = (stamp, stamp)
+    # existed = os.path.isfile(path)
+    os.utime(path, dt)
+    # if not existed:
+    #     # Make sure everyone can write here (for example our anonymous FTP server user)
+    #     os.chmod(path, 0o777)
+
+
+def get_test_file_date(name):
+    path = os.path.join(PYFTPSYNC_TEST_FOLDER, name.replace("/", os.sep))
+    stat = os.lstat(path)
+    return stat.st_mtime
+
+
+def get_test_file_size(name):
+    path = os.path.join(PYFTPSYNC_TEST_FOLDER, name.replace("/", os.sep))
+    return os.path.getsize(path)
+
+
+def read_test_file(name):
+    path = os.path.join(PYFTPSYNC_TEST_FOLDER, name.replace("/", os.sep))
+    with open(path, "rb") as fp:
+        return to_native(fp.read())
+
+
+def is_test_file(name):
+    path = os.path.join(PYFTPSYNC_TEST_FOLDER, name.replace("/", os.sep))
+    return os.path.isfile(path)
+
+
+def remove_test_file(name):
+    path = os.path.join(PYFTPSYNC_TEST_FOLDER, name.replace("/", os.sep))
+    assert os.path.isfile(path)
+    return os.remove(path)
+
+
+def remove_test_folder(name):
+    path = os.path.join(PYFTPSYNC_TEST_FOLDER, name.replace("/", os.sep))
+    assert os.path.isdir(path)
+    shutil.rmtree(path)
+
+
+def empty_folder(folder_path):
+    """Remove all files and subfolders, but leave the empty parent intact."""
+    for file_object in os.listdir(folder_path):
+        file_object_path = os.path.join(folder_path, file_object)
+        if os.path.isfile(file_object_path):
+            os.unlink(file_object_path)
+        else:
+            shutil.rmtree(file_object_path)
+    return
+
+
+def delete_metadata(folder_path, recursive=True):
+    """Remove all .pyftpsync-meta.json files."""
+    for file_object in os.listdir(folder_path):
+        file_object_path = os.path.join(folder_path, file_object)
+        if file_object == DirMetadata.META_FILE_NAME:
+            print("Remove {}".format(file_object_path))
+            os.unlink(file_object_path)
+        elif recursive and os.path.isdir(file_object_path):
+            delete_metadata(file_object_path, recursive)
+    return
+
+
+def get_test_folder(folder_name):
+    """"Convert test folder content to dict for comparisons."""
+    #     root_path = os.path.join(PYFTPSYNC_TEST_FOLDER, folder_name.replace("/", os.sep))
+    file_map = {}
+    root_folder = os.path.join(PYFTPSYNC_TEST_FOLDER, folder_name)
+
+    def __scan(rel_folder_path):
+        abs_folder_path = os.path.join(root_folder, rel_folder_path)
+        for fn in os.listdir(abs_folder_path):
+            if fn.startswith("."):  # or fn == DirMetadata.DEBUG_META_FILE_NAME:
+                continue
+            abs_file_path = os.path.join(abs_folder_path, fn)
+            if os.path.isdir(abs_file_path):
+                __scan(os.path.join(rel_folder_path, fn))
+                continue
+            stat = os.lstat(abs_file_path)
+            dt = datetime.datetime.utcfromtimestamp(stat.st_mtime)
+            rel_file_path = os.path.join(rel_folder_path, fn).replace(os.sep, "/")
+            file_map[rel_file_path] = {
+                "date": dt.strftime("%Y-%m-%d %H:%M:%S"),
+                # "size": stat.st_size,
+            }
+            with open(abs_file_path, "rb") as fp:
+                file_map[rel_file_path]["content"] = to_native(fp.read())
+
+    __scan("")
+    return file_map
+
+
+def get_metadata(folder_path):
+    try:
+        meta = read_test_file(os.path.join(folder_path, DirMetadata.META_FILE_NAME))
+    except OSError as e:  # FileNotFoundError is only available in Python 3
+        if e.errno == errno.ENOENT:
+            return None
+        raise
+    # print("meta", meta)
+    meta = json.loads(meta)
+    # print("meta", meta)
+    pprint(meta)
+    return meta
+
+
+# ===============================================================================
+#
+# ===============================================================================
+
+MSG_FTP_TESTS_NOT_AVAILABLE = """\
+    Skipping FTP tests.
+    Seems that the `PYFTPSYNC_TEST_FTP_URL` environment variable is missing, invalid, or
+    the FTP server is not runing.
+    See http://pyftpsync.readthedocs.io/en/latest/development.html for details.
+    """
+
+#: bool:
+FTP_PRECONDITIONS_PASSED = None
+
+
+def check_ftp_test_connection(test_folder, ftp_url, keep_open=False):
+    """Check if we have a FTP server for a locally accessible test folder.
+
+    Results are cached after first call.
+
+    Raises:
+        SkipTest if the connection fails or is no good.
+    """
+    # Cache result after first call
+    global FTP_PRECONDITIONS_PASSED
+
+    if FTP_PRECONDITIONS_PASSED is False:
+        raise SkipTest("Previous check for FTP server configuration failed.")
+    elif FTP_PRECONDITIONS_PASSED is True:
+        if keep_open:
+            # TODO: open and connect
+            raise NotImplementedError
+        return True
+
+    def _skip(msg):
+        msg = "Check for FTP server configuration failed:\n{}\n{}".format(
+            msg, MSG_FTP_TESTS_NOT_AVAILABLE
+        )
+        print(msg, file=sys.stderr)
+        # raise RuntimeError(msg)
+        raise SkipTest(msg)
+
+    FTP_PRECONDITIONS_PASSED = False
+    if not ftp_url:
+        _skip("No FTP URL")
+    #
+    try:
+        connected = False
+        parts = urlparse(ftp_url, allow_fragments=False)
+        assert parts.scheme.lower() in ("ftp", "ftps")
+        #         print(ftp_url, "->", parts, ", ", parts.username, ":", parts.password)
+        #         if "@" in parts.netloc:
+        #             host = parts.netloc.rsplit("@", 1)[1]
+        #         else:
+        #             host = parts.netloc
+        # self.PATH = parts.path
+        ftp = FTP()
+        # ftp.set_debuglevel(2)
+        # Can we connect to host?
+        ftp.connect(parts.hostname, parts.port or 0)
+        ftp.login(parts.username, parts.password)
+        # Change directory
+        ftp.cwd(parts.path)
+        # Check for MLSD command support
+        try:
+            ftp.retrlines("MLSD", lambda _line: None)
+        except error_perm as e:
+            if "500" in str(e.args):
+                _skip("The FTP server does not support the 'MLSD' command.")
+            raise
+
+        # Check if we have write access
+        data = "{}".format(time.time())
+        buf = io.BytesIO(to_bytes(data))
+        probe_file = "pyftpsync_probe.txt"
+        ftp.storbinary("STOR {}".format(probe_file), buf)
+        # Check if the FTP target is identical to the FS path
+        #         buf = ftp.retrbinary("RETR {}".format(probe_file))
+        try:
+            data2 = read_test_file("remote/{}".format(probe_file))
+        except OSError as e:  # FileNotFoundError is only available in Python 3
+            if e.errno == errno.ENOENT:
+                _skip(
+                    "FTP target path {} does not match `PYFTPSYNC_TEST_FOLDER/remote`".format(
+                        parts.path
+                    )
+                )
+            raise
+
+        if data != data2:
+            _skip("Probe file content mismatch")
+        # Cleanup
+        ftp.delete(probe_file)
+        # Convinced: Ok!
+        FTP_PRECONDITIONS_PASSED = True
+
+    except Exception as e:
+        _skip("{}".format(e))
+
+    finally:
+        if connected and not keep_open:
+            ftp.quit()
+
+    if keep_open:
+        return (ftp, parts.path)
+    return True
+
+
+def get_local_test_url():
+    """Return path to local fixture folder."""
+    return os.path.join(PYFTPSYNC_TEST_FOLDER, "local")
+
+
+def get_remote_test_url():
+    """Return URL to remote fixture (ftp:// URL if available, folder path otherwise)."""
+    if FTP_PRECONDITIONS_PASSED is None:
+        try:
+            check_ftp_test_connection(PYFTPSYNC_TEST_FOLDER, PYFTPSYNC_TEST_FTP_URL)
+        except SkipTest:
+            pass
+
+    if FTP_PRECONDITIONS_PASSED:
+        return PYFTPSYNC_TEST_FTP_URL
+    return os.path.join(PYFTPSYNC_TEST_FOLDER, "remote")
+
+
+# ===============================================================================
+# _SyncTestBase
+# ===============================================================================
+
+
+class _SyncTestBase(unittest.TestCase):
+    """Test BiDirSynchronizer on file system targets with different resolve modes."""
+
+    #: str: by default, the `remote` target is a file system folder
+    #     remote_url = PYFTPSYNC_TEST_FOLDER
+    #: bool: Derived FTP-based testing classes will set this True. Default: False.
+    use_ftp_target = False
+
+    local_fixture_unmodified = {
+        "file1.txt": {"content": "local1", "date": "2014-01-01 12:00:00"},
+        "file2.txt": {"content": "local2", "date": "2014-01-01 12:00:00"},
+        "file3.txt": {"content": "local3", "date": "2014-01-01 12:00:00"},
+        "file4.txt": {"content": "local4", "date": "2014-01-01 12:00:00"},
+        "file5.txt": {"content": "local5", "date": "2014-01-01 12:00:00"},
+        "file6.txt": {"content": "local6", "date": "2014-01-01 12:00:00"},
+        "file7.txt": {"content": "local7", "date": "2014-01-01 12:00:00"},
+        "file8.txt": {"content": "local8", "date": "2014-01-01 12:00:00"},
+        "file9.txt": {"content": "local9", "date": "2014-01-01 12:00:00"},
+        "folder1/file1_1.txt": {"content": "local1_1", "date": "2014-01-01 12:00:00"},
+        "folder2/file2_1.txt": {"content": "local2_1", "date": "2014-01-01 12:00:00"},
+        "folder3/file3_1.txt": {"content": "local3_1", "date": "2014-01-01 12:00:00"},
+        "folder4/file4_1.txt": {"content": "local4_1", "date": "2014-01-01 12:00:00"},
+        "folder5/file5_1.txt": {"content": "local5_1", "date": "2014-01-01 12:00:00"},
+        "folder6/file6_1.txt": {"content": "local6_1", "date": "2014-01-01 12:00:00"},
+        "folder7/file7_1.txt": {"content": "local7_1", "date": "2014-01-01 12:00:00"},
+    }
+
+    local_fixture_modified = {
+        "file1.txt": {"content": "local1", "date": "2014-01-01 12:00:00"},
+        "file2.txt": {"content": "local 13:00", "date": "2014-01-01 13:00:00"},
+        "file4.txt": {"content": "local4", "date": "2014-01-01 12:00:00"},
+        "file5.txt": {"content": "local5", "date": "2014-01-01 12:00:00"},
+        "file6.txt": {"content": "local 13:00", "date": "2014-01-01 13:00:00"},
+        "file7.txt": {"content": "local 13:00:05", "date": "2014-01-01 13:00:05"},
+        "file9.txt": {"content": "local 13:00", "date": "2014-01-01 13:00:00"},
+        "folder1/file1_1.txt": {"content": "local1_1", "date": "2014-01-01 12:00:00"},
+        "folder2/file2_1.txt": {
+            "content": "local 13:00",
+            "date": "2014-01-01 13:00:00",
+        },
+        "folder5/file5_1.txt": {"content": "local5_1", "date": "2014-01-01 12:00:00"},
+        "folder6/file6_1.txt": {"content": "local6_1", "date": "2014-01-01 12:00:00"},
+        "folder7/file7_1.txt": {
+            "content": "local 13:00",
+            "date": "2014-01-01 13:00:00",
+        },
+        "new_file1.txt": {"content": "local 13:00", "date": "2014-01-01 13:00:00"},
+        "new_file3.txt": {"content": "local 13:00", "date": "2014-01-01 13:00:00"},
+        "new_file4.txt": {"content": "local 13:00", "date": "2014-01-01 13:00:00"},
+        "new_file5.txt": {"content": "local 13:00", "date": "2014-01-01 13:00:00"},
+        "new_file6.txt": {"content": "local 13:00:05", "date": "2014-01-01 13:00:05"},
+    }
+
+    remote_fixture_modified = {
+        "file1.txt": {"content": "local1", "date": "2014-01-01 12:00:00"},
+        "file2.txt": {"content": "local2", "date": "2014-01-01 12:00:00"},
+        "file3.txt": {"content": "local3", "date": "2014-01-01 12:00:00"},
+        "file4.txt": {"content": "remote 13:00", "date": "2014-01-01 13:00:00"},
+        "file6.txt": {"content": "remote 13:00:05", "date": "2014-01-01 13:00:05"},
+        "file7.txt": {"content": "remote 13:00", "date": "2014-01-01 13:00:00"},
+        "file8.txt": {"content": "remote 13:00", "date": "2014-01-01 13:00:00"},
+        "folder1/file1_1.txt": {"content": "local1_1", "date": "2014-01-01 12:00:00"},
+        "folder2/file2_1.txt": {"content": "local2_1", "date": "2014-01-01 12:00:00"},
+        "folder3/file3_1.txt": {"content": "local3_1", "date": "2014-01-01 12:00:00"},
+        "folder4/file4_1.txt": {
+            "content": "remote 13:00",
+            "date": "2014-01-01 13:00:00",
+        },
+        "folder5/file5_1.txt": {
+            "content": "remote 13:00",
+            "date": "2014-01-01 13:00:00",
+        },
+        "new_file2.txt": {"content": "remote 13:00", "date": "2014-01-01 13:00:00"},
+        "new_file3.txt": {"content": "local 13:00", "date": "2014-01-01 13:00:00"},
+        "new_file4.txt": {
+            "content": "remote 13:00 with other content",
+            "date": "2014-01-01 13:00:00",
+        },
+        "new_file5.txt": {"content": "remote 13:00:05", "date": "2014-01-01 13:00:05"},
+        "new_file6.txt": {"content": "remote 13:00", "date": "2014-01-01 13:00:00"},
+    }
+
+    def setUp(self):
+        if self.use_ftp_target:
+            # Check for a running FTP server that exposes the /remote fixture folder.
+            # Raise SkipTest otherwise
+            check_ftp_test_connection(PYFTPSYNC_TEST_FOLDER, PYFTPSYNC_TEST_FTP_URL)
+
+        self._prepare_initial_synced_fixture()
+        self.maxDiff = None  # Do not truncate dict diffs
+        self.verbose = 4  # Default option for synchronizers
+
+    def tearDown(self):
+        pass
+
+    @classmethod
+    def _prepare_initial_local_fixture(cls):
+        """
+        Create a local folder that has some files and folders with defined mtimes.
+
+        The remote folder is empty. No meta data created yet.
+
+                                  Local           Remote
+          file1.txt               12:00           -
+          file2.txt               12:00           -
+          file3.txt               12:00           -
+          file4.txt               12:00           -
+          file5.txt               12:00           -
+          file6.txt               12:00           -
+          file7.txt               12:00           -
+          file8.txt               12:00           -
+          file9.txt               12:00           -
+          folder1/file1_1.txt     12.00           -
+          folder2/file2_1.txt     12:00           -
+          folder3/file3_1.txt     12:00           -
+          folder4/file4_1.txt     12:00           -
+          folder5/file5_1.txt     12:00           -
+          folder6/file6_1.txt     12:00           -
+          folder7/file7_1.txt     12:00           -
+        """
+        assert os.path.isdir(PYFTPSYNC_TEST_FOLDER), "Invalid folder: {}".format(
+            PYFTPSYNC_TEST_FOLDER
+        )
+        # Reset all
+        empty_folder(PYFTPSYNC_TEST_FOLDER)
+        # Add some files to ../local/
+        dt = "2014-01-01 12:00:00"
+        for i in range(1, 10):
+            write_test_file(
+                "local/file{}.txt".format(i), dt=dt, content="local{}".format(i)
+            )
+
+        write_test_file("local/folder1/file1_1.txt", dt=dt, content="local1_1")
+        write_test_file("local/folder2/file2_1.txt", dt=dt, content="local2_1")
+        write_test_file("local/folder3/file3_1.txt", dt=dt, content="local3_1")
+        write_test_file("local/folder4/file4_1.txt", dt=dt, content="local4_1")
+        write_test_file("local/folder5/file5_1.txt", dt=dt, content="local5_1")
+        write_test_file("local/folder6/file6_1.txt", dt=dt, content="local6_1")
+        write_test_file("local/folder7/file7_1.txt", dt=dt, content="local7_1")
+
+        # Create empty ../remote/
+        remote_path = os.path.join(PYFTPSYNC_TEST_FOLDER, "remote")
+        os.mkdir(remote_path)
+        # # Make sure everyone can write here (for example our anonymous FTP server user)
+        # os.chmod(remote_path, 0o777)
+        return
+
+    @classmethod
+    def _prepare_initial_synced_fixture(cls):
+        """Create two folders that have already been sync'ed (so meta data is available).
+
+                                  Local           Remote
+          file1.txt               12:00           12:00
+          file2.txt               12:00           12:00
+          file3.txt               12:00           12:00
+          file4.txt               12:00           12:00
+          file5.txt               12:00           12:00
+          file6.txt               12:00           12:00
+          file7.txt               12:00           12:00
+          file8.txt               12:00           12:00
+          file9.txt               12:00           12:00
+          folder1/file1_1.txt     12.00           12:00
+          folder2/file2_1.txt     12:00           12:00
+          folder3/file3_1.txt     12:00           12:00
+          folder4/file4_1.txt     12:00           12:00
+          folder5/file5_1.txt     12:00           12:00
+          folder6/file6_1.txt     12:00           12:00
+          folder7/file7_1.txt     12:00           12:00
+        """
+        cls._prepare_initial_local_fixture()
+
+        # Synchronize folders (also creates meta data files)
+        opts = {"verbose": 0}
+        stats = cls._sync_test_folders(BiDirSynchronizer, opts)
+
+        assert stats["files_written"] == 16
+        assert stats["dirs_created"] == 7
+        return
+
+    @classmethod
+    def _prepare_synced_fixture_without_meta(cls):
+        """Create two identical fixture folders.
+
+        This creates the same result as`_prepare_initial_synced_fixture()`,
+        but without using BiDirSynchronizer, so no meta data is created.
+
+        For FTP based tests, BiDirSynchronizer copies files via FTP, so the
+        time stamps are set to `now` (but are recorded correctly in the remote meta data).
+        If we want to write FTP tests for scenarios that don't yet have meta data
+        generated, _prepare_synced_fixture_without_meta() sets up the fixture with
+        time stamps as expected by the asserts, so we can re-use the test cases from
+        file system tests.
+        """
+        # The setUp() code already used `_prepare_initial_synced_fixture()`,
+        # so we have to reset and do it again:
+        cls._prepare_initial_local_fixture()
+
+        # Use file system commands to copy local to remote (maintan 12:00:00 times)
+        remove_test_folder("remote")
+        shutil.copytree(
+            os.path.join(PYFTPSYNC_TEST_FOLDER, "local"),
+            os.path.join(PYFTPSYNC_TEST_FOLDER, "remote"),
+        )
+
+    @classmethod
+    def _prepare_modified_fixture(cls):
+        """Modify both folders and run sync with specific options.
+
+        1. This method assumes that _prepare_initial_synced_fixture() was already run
+           by the setUp() code and has initialized local & remote with 12 files in 5 folders:
+
+                                  Local           Remote
+          file?.txt               12:00           12:00
+          ...
+
+        2. Metadata was also created accordingly.
+
+        3. Now we simulate user modifications on both targets:
+
+                                  Local           Remote
+          ------------------------------------------------------------------------------
+          file1.txt               12:00           12:00        (unmodified)
+          file2.txt               13:00           12:00
+          file3.txt                 x             12:00
+          file4.txt               12:00           13:00
+          file5.txt               12:00             x
+          file6.txt               13:00           13:00:05     CONFLICT!
+          file7.txt               13:00:05        13:00        CONFLICT!
+          file8.txt                 x             13:00        CONFLICT!
+          file9.txt               13:00             x          CONFLICT!
+
+          folder1/file1_1.txt     12.00           12:00        (unmodified)
+          folder2/file2_1.txt     13.00           12:00
+          folder3/file3_1.txt       x             12:00        (folder deleted)
+          folder4/file4_1.txt       x             13:00        (*) undetected CONFLICT!
+          folder5/file5_1.txt     12:00           13:00
+          folder6/file6_1.txt     12:00             x          (folder deleted)
+          folder7/file7_1.txt     13:00             x          (*) undetected CONFLICT!
+
+          new_file1.txt           13:00             -
+          new_file2.txt             -             13:00
+          new_file3.txt           13:00           13:00        (same size)
+          new_file4.txt           13:00           13:00        CONFLICT! (different size)
+          new_file5.txt           13:00           13:00:05     CONFLICT!
+          new_file6.txt           13:00:05        13:00        CONFLICT!
+
+          NOTE: (*) currently conflicts are NOT detected, when a file is edited on one
+                    target and the parent folder is removed on the peer target.
+                    The folder will be removed on sync!
+
+        4. Finally we call a synchronizer with custom options and return runtime stats.
+        """
+
+        if not cls.use_ftp_target:
+            # On local targets, we can rely on mtimes:
+            assert (
+                get_test_file_date("remote/folder5/file5_1.txt")
+                == STAMP_20140101_120000
+            )
+
+        # # If this method is run from an FTP-based instance, we cannot rely on mtimes.
+        # meta = get_metadata("remote/folder5")
+        # if meta:
+        #     # We are using an FTP target, so remote file times are not reliable.
+        #     # Instead we use meta data files:
+        #     assert meta["mtimes"]["file5_1.txt"]["m"] == STAMP_20140101_120000
+        # else:
+        #     # On local targets, we can rely on mtimes:
+        #     assert get_test_file_date("remote/folder5/file5_1.txt") == STAMP_20140101_120000
+
+        # Change, remove, and add local only
+        write_test_file(
+            "local/file2.txt", dt="2014-01-01 13:00:00", content="local 13:00"
+        )
+        remove_test_file("local/file3.txt")
+        write_test_file(
+            "remote/file4.txt", dt="2014-01-01 13:00:00", content="remote 13:00"
+        )
+        remove_test_file("remote/file5.txt")
+        # Conflict: changed local and remote, remote is newer
+        write_test_file(
+            "local/file6.txt", dt="2014-01-01 13:00:00", content="local 13:00"
+        )
+        write_test_file(
+            "remote/file6.txt", dt="2014-01-01 13:00:05", content="remote 13:00:05"
+        )
+        # Conflict: changed local and remote, local is newer
+        write_test_file(
+            "local/file7.txt", dt="2014-01-01 13:00:05", content="local 13:00:05"
+        )
+        write_test_file(
+            "remote/file7.txt", dt="2014-01-01 13:00:00", content="remote 13:00"
+        )
+        # Conflict: removed local, but modified remote
+        remove_test_file("local/file8.txt")
+        write_test_file(
+            "remote/file8.txt", dt="2014-01-01 13:00:00", content="remote 13:00"
+        )
+        # Conflict: removed remote, but modified local
+        write_test_file(
+            "local/file9.txt", dt="2014-01-01 13:00:00", content="local 13:00"
+        )
+        remove_test_file("remote/file9.txt")
+
+        write_test_file(
+            "local/folder2/file2_1.txt", dt="2014-01-01 13:00:00", content="local 13:00"
+        )
+        remove_test_folder("local/folder3")
+        # Conflict: Modify sub-folder item on remote, but remove parent folder on local
+        remove_test_folder("local/folder4")
+        write_test_file(
+            "remote/folder4/file4_1.txt",
+            dt="2014-01-01 13:00:00",
+            content="remote 13:00",
+        )
+
+        write_test_file(
+            "remote/folder5/file5_1.txt",
+            dt="2014-01-01 13:00:00",
+            content="remote 13:00",
+        )
+        remove_test_folder("remote/folder6")
+        # Conflict: Modify sub-folder item on local, but remove parent folder on remote
+        write_test_file(
+            "local/folder7/file7_1.txt", dt="2014-01-01 13:00:00", content="local 13:00"
+        )
+        remove_test_folder("remote/folder7")
+
+        write_test_file(
+            "local/new_file1.txt", dt="2014-01-01 13:00:00", content="local 13:00"
+        )
+        write_test_file(
+            "remote/new_file2.txt", dt="2014-01-01 13:00:00", content="remote 13:00"
+        )
+        # Identical files on both sides (same time and size):
+        write_test_file(
+            "local/new_file3.txt", dt="2014-01-01 13:00:00", content="local 13:00"
+        )
+        write_test_file(
+            "remote/new_file3.txt", dt="2014-01-01 13:00:00", content="local 13:00"
+        )
+        # Identical files on both sides (same time but different size):
+        write_test_file(
+            "local/new_file4.txt", dt="2014-01-01 13:00:00", content="local 13:00"
+        )
+        write_test_file(
+            "remote/new_file4.txt",
+            dt="2014-01-01 13:00:00",
+            content="remote 13:00 with other content",
+        )
+        # Two new files on both sides with same name but different time
+        write_test_file(
+            "local/new_file5.txt", dt="2014-01-01 13:00:00", content="local 13:00"
+        )
+        write_test_file(
+            "remote/new_file5.txt", dt="2014-01-01 13:00:05", content="remote 13:00:05"
+        )
+        # Two new files on both sides with same name but different time
+        write_test_file(
+            "local/new_file6.txt", dt="2014-01-01 13:00:05", content="local 13:00:05"
+        )
+        write_test_file(
+            "remote/new_file6.txt", dt="2014-01-01 13:00:00", content="remote 13:00"
+        )
+
+    @classmethod
+    def _make_remote_target(cls):
+        """Return the remote target instance, depending on `use_ftp_target`."""
+        if cls.use_ftp_target:
+            check_ftp_test_connection(PYFTPSYNC_TEST_FOLDER, PYFTPSYNC_TEST_FTP_URL)
+            remote = make_target(PYFTPSYNC_TEST_FTP_URL)
+        else:
+            remote = FsTarget(os.path.join(PYFTPSYNC_TEST_FOLDER, "remote"))
+        return remote
+
+    @classmethod
+    def _sync_test_folders(cls, synchronizer_class, options, remote=None):
+        """Run synchronizer with fresh objects and custom options."""
+        local = FsTarget(os.path.join(PYFTPSYNC_TEST_FOLDER, "local"))
+        if remote is None:
+            remote = cls._make_remote_target()
+        opts = {"verbose": 1}
+        if options:
+            opts.update(options)
+
+        s = synchronizer_class(local, remote, opts)
+        s.run()
+        s.close()
+        return s.get_stats()
+
+    def do_run_suite(self, synchronizer_class, opts):
+        """Run a synchronizer with specific options against a defined fixture.
+
+        See _prepare_modified_fixture() for the definition of the start situation.
+        """
+        self._prepare_modified_fixture()
+        # Synchronize folders
+        stats = self._sync_test_folders(synchronizer_class, opts)
+        return stats
+
+    def assert_test_folder_equal(self, dict_1, dict_2):
+        """Compare two folder content dicts, depending on `use_ftp_target`."""
+        if self.use_ftp_target:
+            # FTP target does not maintain the file time, so we ignore it for comparisons.
+            a = copy.deepcopy(dict_1)
+            for v in a.values():
+                v["date"] = "?"
+
+            b = copy.deepcopy(dict_2)
+            for v in b.values():
+                v["date"] = "?"
+
+            self.assertDictEqual(a, b)
+        else:
+            self.assertDictEqual(dict_1, dict_2)
+        return
+
+    def _dump_de_facto_results(self, stats):
+        """Print current fixture (handy while writing new test cases)."""
+        print("*** stats:")
+        pprint(stats)
+        print("*** local:")
+        pprint(get_test_folder("local"), width=128)
+        print("*** remote:")
+        pprint(get_test_folder("remote"), width=128)
+
+
+def prepare_fixture():
+    """Helper for command line testing.
+
+    Example:
+        >>>python -m test.fixture_tools
+        Created fixtures at /Users/martin/prj/test/pyftpsync_test_folder
+        >>>ls /Users/martin/prj/test/pyftpsync_test_folder
+        local	remote
+    """
+    use_ftp = False
+    if "--no-ftp" not in sys.argv:
+        try:
+            check_ftp_test_connection(PYFTPSYNC_TEST_FOLDER, PYFTPSYNC_TEST_FTP_URL)
+            use_ftp = True
+        except SkipTest:
+            pass
+
+    class _DummySuite(_SyncTestBase):
+        use_ftp_target = use_ftp
+
+    _DummySuite._prepare_initial_synced_fixture()
+    _DummySuite._prepare_modified_fixture()
+
+    print("Created fixtures at {}".format(PYFTPSYNC_TEST_FOLDER))
+    if use_ftp:
+        print("NOTE: The remote target is prepared for FTP access, using PYFTPSYNC_TEST_FTP_URL.")
+        print("      Pass `--no-ftp` to prepare for file access.")
+    else:
+        print("NOTE: The remote target is prepared for FILE SYSTEM access, because\n"
+              "      PYFTPSYNC_TEST_FTP_URL is invalid or no server is running.")
+
+
+if __name__ == "__main__":
+    prepare_fixture()