# -*- coding: utf-8 -*-
"""
Tests for pyftpsync
"""

# Don't check for double quotes
# flake8: noqa: Q000

from __future__ import print_function

import unittest
from test.fixture_tools import _SyncTestBase, get_test_folder

from ftpsync.synchronizers import DownloadSynchronizer


# ===============================================================================
# DownloadResolveTest
# ===============================================================================
class DownloadResolveTest(_SyncTestBase):
    """Test DownSynchronizer on file system targets with different resolve modes."""

    def setUp(self):
        # Call self._prepare_initial_synced_fixture():
        super(DownloadResolveTest, self).setUp()

    def tearDown(self):
        super(DownloadResolveTest, self).tearDown()

    def test_default(self):
        opts = {"verbose": self.verbose}  # default options, i.e. 'skip' conflicts
        # Default options: expect 4 unresolved conflicts
        stats = self.do_run_suite(DownloadSynchronizer, opts)
        self._dump_de_facto_results(stats)

        # We expect 7 conflicts, and leave them unresolved (i.e. skip them all)
        # Also deletes are not performed
        self.assertEqual(stats["files_written"], 3)
        self.assertEqual(stats["download_files_written"], 3)
        self.assertEqual(stats["upload_files_written"], 0)
        self.assertEqual(stats["files_deleted"], 0)
        self.assertEqual(stats["dirs_deleted"], 0)
        self.assertEqual(stats["conflict_files"], 7)
        self.assertEqual(stats["conflict_files_skipped"], 7)

        # We expect that remote remains unmodified
        self.assert_test_folder_equal(
            get_test_folder("remote"), _SyncTestBase.remote_fixture_modified
        )

        expect_local = {
            "file1.txt": {"content": "local1", "date": "2014-01-01 12:00:00"},
            "file2.txt": {"content": "local 13:00", "date": "2014-01-01 13:00:00"},
            "file4.txt": {"content": "remote 13:00", "date": "2014-01-01 13:00:00"},
<<<<<<< HEAD
=======
            "file5.txt": {"content": "local5", "date": "2014-01-01 12:00:00"},
>>>>>>> 49d88a28
            "file6.txt": {"content": "local 13:00", "date": "2014-01-01 13:00:00"},
            "file7.txt": {"content": "local 13:00:05", "date": "2014-01-01 13:00:05"},
            "file9.txt": {"content": "local 13:00", "date": "2014-01-01 13:00:00"},
            "folder1/file1_1.txt": {
                "content": "local1_1",
                "date": "2014-01-01 12:00:00",
            },
            "folder2/file2_1.txt": {
                "content": "local 13:00",
                "date": "2014-01-01 13:00:00",
            },
            "folder5/file5_1.txt": {
                "content": "remote 13:00",
                "date": "2014-01-01 13:00:00",
            },
<<<<<<< HEAD
=======
            "folder6/file6_1.txt": {
                "content": "local6_1",
                "date": "2014-01-01 12:00:00",
            },
            "folder7/file7_1.txt": {
                "content": "local 13:00",
                "date": "2014-01-01 13:00:00",
            },
>>>>>>> 49d88a28
            "new_file1.txt": {"content": "local 13:00", "date": "2014-01-01 13:00:00"},
            "new_file2.txt": {"content": "remote 13:00", "date": "2014-01-01 13:00:00"},
            "new_file3.txt": {"content": "local 13:00", "date": "2014-01-01 13:00:00"},
            "new_file4.txt": {"content": "local 13:00", "date": "2014-01-01 13:00:00"},
            "new_file5.txt": {"content": "local 13:00", "date": "2014-01-01 13:00:00"},
            "new_file6.txt": {
                "content": "local 13:00:05",
                "date": "2014-01-01 13:00:05",
            },
        }
        self.assert_test_folder_equal(get_test_folder("local"), expect_local)

    def test_mirror(self):
        opts = {
            "verbose": self.verbose,
            "resolve": "remote",
            "delete": True,
            "force": True,
        }

        self.do_run_suite(DownloadSynchronizer, opts)

        # We expect that remote is mirrored 1:1 to local
        self.assert_test_folder_equal(
            get_test_folder("local"), _SyncTestBase.remote_fixture_modified
        )
        self.assert_test_folder_equal(
            get_test_folder("remote"), _SyncTestBase.remote_fixture_modified
        )

    def test_dry_run(self):
        opts = {
            "verbose": self.verbose,
            "resolve": "remote",
            "delete": True,
            "force": True,
            "dry_run": True,
        }

        stats = self.do_run_suite(DownloadSynchronizer, opts)

        # DRY-RUN: We expect no changes
        self.assertEqual(stats["bytes_written"], 0)

        self.assert_test_folder_equal(
            get_test_folder("local"), _SyncTestBase.local_fixture_modified
        )
        self.assert_test_folder_equal(
            get_test_folder("remote"), _SyncTestBase.remote_fixture_modified
        )

    def test_delete_unmatched(self):
        opts = {
            "verbose": self.verbose,
            "resolve": "remote",
            "delete": True,
            "delete_unmatched": True,
            "force": True,
            "match": "*1.txt",
        }

        stats = self.do_run_suite(DownloadSynchronizer, opts)
        self._dump_de_facto_results(stats)

        # We expect 7 conflicts, and leave them unresolved (i.e. skip them all)

        # self.assertEqual(stats["files_written"], 3)
        # self.assertEqual(stats["download_files_written"], 0)
        # self.assertEqual(stats["upload_files_written"], 3)
        # self.assertEqual(stats["files_deleted"], 1)
        # self.assertEqual(stats["dirs_deleted"], 2)
        # self.assertEqual(stats["conflict_files"], 7)
        # self.assertEqual(stats["conflict_files_skipped"], 7)

        # We expect that remote remains unmodified
        self.assert_test_folder_equal(
            get_test_folder("remote"), _SyncTestBase.remote_fixture_modified
        )

        # We expect that local only contains files that match '*1.txt'
        expect_local = {
            "file1.txt": {"content": "local1", "date": "2014-01-01 12:00:00"},
            "folder1/file1_1.txt": {
                "content": "local1_1",
                "date": "2014-01-01 12:00:00",
            },
            "folder2/file2_1.txt": {
                "content": "local2_1",
                "date": "2014-01-01 12:00:00",
            },
            "folder3/file3_1.txt": {
                "content": "local3_1",
                "date": "2014-01-01 12:00:00",
            },
            "folder4/file4_1.txt": {
                "content": "remote 13:00",
                "date": "2014-01-01 13:00:00",
            },
            "folder5/file5_1.txt": {
                "content": "remote 13:00",
                "date": "2014-01-01 13:00:00",
            },
        }
        self.assert_test_folder_equal(get_test_folder("local"), expect_local)

<<<<<<< HEAD
=======
    def test_delete(self):
        opts = {
            "verbose": self.verbose,
            "resolve": "skip",
            "delete": True,
            # "delete_unmatched": True,
            # "force": True,
            # "match": "*1.txt",
        }

        stats = self.do_run_suite(DownloadSynchronizer, opts)
        self._dump_de_facto_results(stats)

        # We expect 7 conflicts, and leave them unresolved (i.e. skip them all)

        # self.assertEqual(stats["files_written"], 3)
        # self.assertEqual(stats["download_files_written"], 0)
        self.assertEqual(stats["upload_files_written"], 0)
        self.assertEqual(stats["files_deleted"], 2)
        self.assertEqual(stats["dirs_deleted"], 2)
        # self.assertEqual(stats["conflict_files"], 7)
        # self.assertEqual(stats["conflict_files_skipped"], 7)

        # We expect that remote remains unmodified
        self.assert_test_folder_equal(
            get_test_folder("remote"), _SyncTestBase.remote_fixture_modified
        )

        # We expect that local only contains files that match '*1.txt'
        expect_local = {
            "file1.txt": {"content": "local1", "date": "2014-01-01 12:00:00"},
            "file2.txt": {"content": "local 13:00", "date": "2014-01-01 13:00:00"},
            "file4.txt": {"content": "remote 13:00", "date": "2014-01-01 13:00:00"},
            "file6.txt": {"content": "local 13:00", "date": "2014-01-01 13:00:00"},
            "file7.txt": {"content": "local 13:00:05", "date": "2014-01-01 13:00:05"},
            "file9.txt": {"content": "local 13:00", "date": "2014-01-01 13:00:00"},
            "folder1/file1_1.txt": {
                "content": "local1_1",
                "date": "2014-01-01 12:00:00",
            },
            "folder2/file2_1.txt": {
                "content": "local 13:00",
                "date": "2014-01-01 13:00:00",
            },
            "folder5/file5_1.txt": {
                "content": "remote 13:00",
                "date": "2014-01-01 13:00:00",
            },
            "new_file2.txt": {"content": "remote 13:00", "date": "2014-01-01 13:00:00"},
            "new_file3.txt": {"content": "local 13:00", "date": "2014-01-01 13:00:00"},
            "new_file4.txt": {"content": "local 13:00", "date": "2014-01-01 13:00:00"},
            "new_file5.txt": {"content": "local 13:00", "date": "2014-01-01 13:00:00"},
            "new_file6.txt": {
                "content": "local 13:00:05",
                "date": "2014-01-01 13:00:05",
            },
        }
        self.assert_test_folder_equal(get_test_folder("local"), expect_local)

>>>>>>> 49d88a28

# ===============================================================================
# FtpDownloadResolveTest
# ===============================================================================


class FtpDownloadResolveTest(DownloadResolveTest):
    """Run the DownloadResolveTest test suite against a local FTP server (ftp_target.FtpTarget)."""

    use_ftp_target = True


# ===============================================================================
# Main
# ===============================================================================
if __name__ == "__main__":
    unittest.main()
<|MERGE_RESOLUTION|>--- conflicted
+++ resolved
@@ -1,268 +1,259 @@
-# -*- coding: utf-8 -*-
-"""
-Tests for pyftpsync
-"""
-
-# Don't check for double quotes
-# flake8: noqa: Q000
-
-from __future__ import print_function
-
-import unittest
-from test.fixture_tools import _SyncTestBase, get_test_folder
-
-from ftpsync.synchronizers import DownloadSynchronizer
-
-
-# ===============================================================================
-# DownloadResolveTest
-# ===============================================================================
-class DownloadResolveTest(_SyncTestBase):
-    """Test DownSynchronizer on file system targets with different resolve modes."""
-
-    def setUp(self):
-        # Call self._prepare_initial_synced_fixture():
-        super(DownloadResolveTest, self).setUp()
-
-    def tearDown(self):
-        super(DownloadResolveTest, self).tearDown()
-
-    def test_default(self):
-        opts = {"verbose": self.verbose}  # default options, i.e. 'skip' conflicts
-        # Default options: expect 4 unresolved conflicts
-        stats = self.do_run_suite(DownloadSynchronizer, opts)
-        self._dump_de_facto_results(stats)
-
-        # We expect 7 conflicts, and leave them unresolved (i.e. skip them all)
-        # Also deletes are not performed
-        self.assertEqual(stats["files_written"], 3)
-        self.assertEqual(stats["download_files_written"], 3)
-        self.assertEqual(stats["upload_files_written"], 0)
-        self.assertEqual(stats["files_deleted"], 0)
-        self.assertEqual(stats["dirs_deleted"], 0)
-        self.assertEqual(stats["conflict_files"], 7)
-        self.assertEqual(stats["conflict_files_skipped"], 7)
-
-        # We expect that remote remains unmodified
-        self.assert_test_folder_equal(
-            get_test_folder("remote"), _SyncTestBase.remote_fixture_modified
-        )
-
-        expect_local = {
-            "file1.txt": {"content": "local1", "date": "2014-01-01 12:00:00"},
-            "file2.txt": {"content": "local 13:00", "date": "2014-01-01 13:00:00"},
-            "file4.txt": {"content": "remote 13:00", "date": "2014-01-01 13:00:00"},
-<<<<<<< HEAD
-=======
-            "file5.txt": {"content": "local5", "date": "2014-01-01 12:00:00"},
->>>>>>> 49d88a28
-            "file6.txt": {"content": "local 13:00", "date": "2014-01-01 13:00:00"},
-            "file7.txt": {"content": "local 13:00:05", "date": "2014-01-01 13:00:05"},
-            "file9.txt": {"content": "local 13:00", "date": "2014-01-01 13:00:00"},
-            "folder1/file1_1.txt": {
-                "content": "local1_1",
-                "date": "2014-01-01 12:00:00",
-            },
-            "folder2/file2_1.txt": {
-                "content": "local 13:00",
-                "date": "2014-01-01 13:00:00",
-            },
-            "folder5/file5_1.txt": {
-                "content": "remote 13:00",
-                "date": "2014-01-01 13:00:00",
-            },
-<<<<<<< HEAD
-=======
-            "folder6/file6_1.txt": {
-                "content": "local6_1",
-                "date": "2014-01-01 12:00:00",
-            },
-            "folder7/file7_1.txt": {
-                "content": "local 13:00",
-                "date": "2014-01-01 13:00:00",
-            },
->>>>>>> 49d88a28
-            "new_file1.txt": {"content": "local 13:00", "date": "2014-01-01 13:00:00"},
-            "new_file2.txt": {"content": "remote 13:00", "date": "2014-01-01 13:00:00"},
-            "new_file3.txt": {"content": "local 13:00", "date": "2014-01-01 13:00:00"},
-            "new_file4.txt": {"content": "local 13:00", "date": "2014-01-01 13:00:00"},
-            "new_file5.txt": {"content": "local 13:00", "date": "2014-01-01 13:00:00"},
-            "new_file6.txt": {
-                "content": "local 13:00:05",
-                "date": "2014-01-01 13:00:05",
-            },
-        }
-        self.assert_test_folder_equal(get_test_folder("local"), expect_local)
-
-    def test_mirror(self):
-        opts = {
-            "verbose": self.verbose,
-            "resolve": "remote",
-            "delete": True,
-            "force": True,
-        }
-
-        self.do_run_suite(DownloadSynchronizer, opts)
-
-        # We expect that remote is mirrored 1:1 to local
-        self.assert_test_folder_equal(
-            get_test_folder("local"), _SyncTestBase.remote_fixture_modified
-        )
-        self.assert_test_folder_equal(
-            get_test_folder("remote"), _SyncTestBase.remote_fixture_modified
-        )
-
-    def test_dry_run(self):
-        opts = {
-            "verbose": self.verbose,
-            "resolve": "remote",
-            "delete": True,
-            "force": True,
-            "dry_run": True,
-        }
-
-        stats = self.do_run_suite(DownloadSynchronizer, opts)
-
-        # DRY-RUN: We expect no changes
-        self.assertEqual(stats["bytes_written"], 0)
-
-        self.assert_test_folder_equal(
-            get_test_folder("local"), _SyncTestBase.local_fixture_modified
-        )
-        self.assert_test_folder_equal(
-            get_test_folder("remote"), _SyncTestBase.remote_fixture_modified
-        )
-
-    def test_delete_unmatched(self):
-        opts = {
-            "verbose": self.verbose,
-            "resolve": "remote",
-            "delete": True,
-            "delete_unmatched": True,
-            "force": True,
-            "match": "*1.txt",
-        }
-
-        stats = self.do_run_suite(DownloadSynchronizer, opts)
-        self._dump_de_facto_results(stats)
-
-        # We expect 7 conflicts, and leave them unresolved (i.e. skip them all)
-
-        # self.assertEqual(stats["files_written"], 3)
-        # self.assertEqual(stats["download_files_written"], 0)
-        # self.assertEqual(stats["upload_files_written"], 3)
-        # self.assertEqual(stats["files_deleted"], 1)
-        # self.assertEqual(stats["dirs_deleted"], 2)
-        # self.assertEqual(stats["conflict_files"], 7)
-        # self.assertEqual(stats["conflict_files_skipped"], 7)
-
-        # We expect that remote remains unmodified
-        self.assert_test_folder_equal(
-            get_test_folder("remote"), _SyncTestBase.remote_fixture_modified
-        )
-
-        # We expect that local only contains files that match '*1.txt'
-        expect_local = {
-            "file1.txt": {"content": "local1", "date": "2014-01-01 12:00:00"},
-            "folder1/file1_1.txt": {
-                "content": "local1_1",
-                "date": "2014-01-01 12:00:00",
-            },
-            "folder2/file2_1.txt": {
-                "content": "local2_1",
-                "date": "2014-01-01 12:00:00",
-            },
-            "folder3/file3_1.txt": {
-                "content": "local3_1",
-                "date": "2014-01-01 12:00:00",
-            },
-            "folder4/file4_1.txt": {
-                "content": "remote 13:00",
-                "date": "2014-01-01 13:00:00",
-            },
-            "folder5/file5_1.txt": {
-                "content": "remote 13:00",
-                "date": "2014-01-01 13:00:00",
-            },
-        }
-        self.assert_test_folder_equal(get_test_folder("local"), expect_local)
-
-<<<<<<< HEAD
-=======
-    def test_delete(self):
-        opts = {
-            "verbose": self.verbose,
-            "resolve": "skip",
-            "delete": True,
-            # "delete_unmatched": True,
-            # "force": True,
-            # "match": "*1.txt",
-        }
-
-        stats = self.do_run_suite(DownloadSynchronizer, opts)
-        self._dump_de_facto_results(stats)
-
-        # We expect 7 conflicts, and leave them unresolved (i.e. skip them all)
-
-        # self.assertEqual(stats["files_written"], 3)
-        # self.assertEqual(stats["download_files_written"], 0)
-        self.assertEqual(stats["upload_files_written"], 0)
-        self.assertEqual(stats["files_deleted"], 2)
-        self.assertEqual(stats["dirs_deleted"], 2)
-        # self.assertEqual(stats["conflict_files"], 7)
-        # self.assertEqual(stats["conflict_files_skipped"], 7)
-
-        # We expect that remote remains unmodified
-        self.assert_test_folder_equal(
-            get_test_folder("remote"), _SyncTestBase.remote_fixture_modified
-        )
-
-        # We expect that local only contains files that match '*1.txt'
-        expect_local = {
-            "file1.txt": {"content": "local1", "date": "2014-01-01 12:00:00"},
-            "file2.txt": {"content": "local 13:00", "date": "2014-01-01 13:00:00"},
-            "file4.txt": {"content": "remote 13:00", "date": "2014-01-01 13:00:00"},
-            "file6.txt": {"content": "local 13:00", "date": "2014-01-01 13:00:00"},
-            "file7.txt": {"content": "local 13:00:05", "date": "2014-01-01 13:00:05"},
-            "file9.txt": {"content": "local 13:00", "date": "2014-01-01 13:00:00"},
-            "folder1/file1_1.txt": {
-                "content": "local1_1",
-                "date": "2014-01-01 12:00:00",
-            },
-            "folder2/file2_1.txt": {
-                "content": "local 13:00",
-                "date": "2014-01-01 13:00:00",
-            },
-            "folder5/file5_1.txt": {
-                "content": "remote 13:00",
-                "date": "2014-01-01 13:00:00",
-            },
-            "new_file2.txt": {"content": "remote 13:00", "date": "2014-01-01 13:00:00"},
-            "new_file3.txt": {"content": "local 13:00", "date": "2014-01-01 13:00:00"},
-            "new_file4.txt": {"content": "local 13:00", "date": "2014-01-01 13:00:00"},
-            "new_file5.txt": {"content": "local 13:00", "date": "2014-01-01 13:00:00"},
-            "new_file6.txt": {
-                "content": "local 13:00:05",
-                "date": "2014-01-01 13:00:05",
-            },
-        }
-        self.assert_test_folder_equal(get_test_folder("local"), expect_local)
-
->>>>>>> 49d88a28
-
-# ===============================================================================
-# FtpDownloadResolveTest
-# ===============================================================================
-
-
-class FtpDownloadResolveTest(DownloadResolveTest):
-    """Run the DownloadResolveTest test suite against a local FTP server (ftp_target.FtpTarget)."""
-
-    use_ftp_target = True
-
-
-# ===============================================================================
-# Main
-# ===============================================================================
-if __name__ == "__main__":
-    unittest.main()
+# -*- coding: utf-8 -*-
+"""
+Tests for pyftpsync
+"""
+
+# Don't check for double quotes
+# flake8: noqa: Q000
+
+from __future__ import print_function
+
+import unittest
+from test.fixture_tools import _SyncTestBase, get_test_folder
+
+from ftpsync.synchronizers import DownloadSynchronizer
+
+
+# ===============================================================================
+# DownloadResolveTest
+# ===============================================================================
+class DownloadResolveTest(_SyncTestBase):
+    """Test DownSynchronizer on file system targets with different resolve modes."""
+
+    def setUp(self):
+        # Call self._prepare_initial_synced_fixture():
+        super(DownloadResolveTest, self).setUp()
+
+    def tearDown(self):
+        super(DownloadResolveTest, self).tearDown()
+
+    def test_default(self):
+        opts = {"verbose": self.verbose}  # default options, i.e. 'skip' conflicts
+        # Default options: expect 4 unresolved conflicts
+        stats = self.do_run_suite(DownloadSynchronizer, opts)
+        self._dump_de_facto_results(stats)
+
+        # We expect 7 conflicts, and leave them unresolved (i.e. skip them all)
+        # Also deletes are not performed
+        self.assertEqual(stats["files_written"], 3)
+        self.assertEqual(stats["download_files_written"], 3)
+        self.assertEqual(stats["upload_files_written"], 0)
+        self.assertEqual(stats["files_deleted"], 0)
+        self.assertEqual(stats["dirs_deleted"], 0)
+        self.assertEqual(stats["conflict_files"], 7)
+        self.assertEqual(stats["conflict_files_skipped"], 7)
+
+        # We expect that remote remains unmodified
+        self.assert_test_folder_equal(
+            get_test_folder("remote"), _SyncTestBase.remote_fixture_modified
+        )
+
+        expect_local = {
+            "file1.txt": {"content": "local1", "date": "2014-01-01 12:00:00"},
+            "file2.txt": {"content": "local 13:00", "date": "2014-01-01 13:00:00"},
+            "file4.txt": {"content": "remote 13:00", "date": "2014-01-01 13:00:00"},
+            "file5.txt": {"content": "local5", "date": "2014-01-01 12:00:00"},
+            "file6.txt": {"content": "local 13:00", "date": "2014-01-01 13:00:00"},
+            "file7.txt": {"content": "local 13:00:05", "date": "2014-01-01 13:00:05"},
+            "file9.txt": {"content": "local 13:00", "date": "2014-01-01 13:00:00"},
+            "folder1/file1_1.txt": {
+                "content": "local1_1",
+                "date": "2014-01-01 12:00:00",
+            },
+            "folder2/file2_1.txt": {
+                "content": "local 13:00",
+                "date": "2014-01-01 13:00:00",
+            },
+            "folder5/file5_1.txt": {
+                "content": "remote 13:00",
+                "date": "2014-01-01 13:00:00",
+            },
+            "folder6/file6_1.txt": {
+                "content": "local6_1",
+                "date": "2014-01-01 12:00:00",
+            },
+            "folder7/file7_1.txt": {
+                "content": "local 13:00",
+                "date": "2014-01-01 13:00:00",
+            },
+            "new_file1.txt": {"content": "local 13:00", "date": "2014-01-01 13:00:00"},
+            "new_file2.txt": {"content": "remote 13:00", "date": "2014-01-01 13:00:00"},
+            "new_file3.txt": {"content": "local 13:00", "date": "2014-01-01 13:00:00"},
+            "new_file4.txt": {"content": "local 13:00", "date": "2014-01-01 13:00:00"},
+            "new_file5.txt": {"content": "local 13:00", "date": "2014-01-01 13:00:00"},
+            "new_file6.txt": {
+                "content": "local 13:00:05",
+                "date": "2014-01-01 13:00:05",
+            },
+        }
+        self.assert_test_folder_equal(get_test_folder("local"), expect_local)
+
+    def test_mirror(self):
+        opts = {
+            "verbose": self.verbose,
+            "resolve": "remote",
+            "delete": True,
+            "force": True,
+        }
+
+        self.do_run_suite(DownloadSynchronizer, opts)
+
+        # We expect that remote is mirrored 1:1 to local
+        self.assert_test_folder_equal(
+            get_test_folder("local"), _SyncTestBase.remote_fixture_modified
+        )
+        self.assert_test_folder_equal(
+            get_test_folder("remote"), _SyncTestBase.remote_fixture_modified
+        )
+
+    def test_dry_run(self):
+        opts = {
+            "verbose": self.verbose,
+            "resolve": "remote",
+            "delete": True,
+            "force": True,
+            "dry_run": True,
+        }
+
+        stats = self.do_run_suite(DownloadSynchronizer, opts)
+
+        # DRY-RUN: We expect no changes
+        self.assertEqual(stats["bytes_written"], 0)
+
+        self.assert_test_folder_equal(
+            get_test_folder("local"), _SyncTestBase.local_fixture_modified
+        )
+        self.assert_test_folder_equal(
+            get_test_folder("remote"), _SyncTestBase.remote_fixture_modified
+        )
+
+    def test_delete_unmatched(self):
+        opts = {
+            "verbose": self.verbose,
+            "resolve": "remote",
+            "delete": True,
+            "delete_unmatched": True,
+            "force": True,
+            "match": "*1.txt",
+        }
+
+        stats = self.do_run_suite(DownloadSynchronizer, opts)
+        self._dump_de_facto_results(stats)
+
+        # We expect 7 conflicts, and leave them unresolved (i.e. skip them all)
+
+        # self.assertEqual(stats["files_written"], 3)
+        # self.assertEqual(stats["download_files_written"], 0)
+        # self.assertEqual(stats["upload_files_written"], 3)
+        # self.assertEqual(stats["files_deleted"], 1)
+        # self.assertEqual(stats["dirs_deleted"], 2)
+        # self.assertEqual(stats["conflict_files"], 7)
+        # self.assertEqual(stats["conflict_files_skipped"], 7)
+
+        # We expect that remote remains unmodified
+        self.assert_test_folder_equal(
+            get_test_folder("remote"), _SyncTestBase.remote_fixture_modified
+        )
+
+        # We expect that local only contains files that match '*1.txt'
+        expect_local = {
+            "file1.txt": {"content": "local1", "date": "2014-01-01 12:00:00"},
+            "folder1/file1_1.txt": {
+                "content": "local1_1",
+                "date": "2014-01-01 12:00:00",
+            },
+            "folder2/file2_1.txt": {
+                "content": "local2_1",
+                "date": "2014-01-01 12:00:00",
+            },
+            "folder3/file3_1.txt": {
+                "content": "local3_1",
+                "date": "2014-01-01 12:00:00",
+            },
+            "folder4/file4_1.txt": {
+                "content": "remote 13:00",
+                "date": "2014-01-01 13:00:00",
+            },
+            "folder5/file5_1.txt": {
+                "content": "remote 13:00",
+                "date": "2014-01-01 13:00:00",
+            },
+        }
+        self.assert_test_folder_equal(get_test_folder("local"), expect_local)
+
+    def test_delete(self):
+        opts = {
+            "verbose": self.verbose,
+            "resolve": "skip",
+            "delete": True,
+            # "delete_unmatched": True,
+            # "force": True,
+            # "match": "*1.txt",
+        }
+
+        stats = self.do_run_suite(DownloadSynchronizer, opts)
+        self._dump_de_facto_results(stats)
+
+        # We expect 7 conflicts, and leave them unresolved (i.e. skip them all)
+
+        # self.assertEqual(stats["files_written"], 3)
+        # self.assertEqual(stats["download_files_written"], 0)
+        self.assertEqual(stats["upload_files_written"], 0)
+        self.assertEqual(stats["files_deleted"], 2)
+        self.assertEqual(stats["dirs_deleted"], 2)
+        # self.assertEqual(stats["conflict_files"], 7)
+        # self.assertEqual(stats["conflict_files_skipped"], 7)
+
+        # We expect that remote remains unmodified
+        self.assert_test_folder_equal(
+            get_test_folder("remote"), _SyncTestBase.remote_fixture_modified
+        )
+
+        # We expect that local only contains files that match '*1.txt'
+        expect_local = {
+            "file1.txt": {"content": "local1", "date": "2014-01-01 12:00:00"},
+            "file2.txt": {"content": "local 13:00", "date": "2014-01-01 13:00:00"},
+            "file4.txt": {"content": "remote 13:00", "date": "2014-01-01 13:00:00"},
+            "file6.txt": {"content": "local 13:00", "date": "2014-01-01 13:00:00"},
+            "file7.txt": {"content": "local 13:00:05", "date": "2014-01-01 13:00:05"},
+            "file9.txt": {"content": "local 13:00", "date": "2014-01-01 13:00:00"},
+            "folder1/file1_1.txt": {
+                "content": "local1_1",
+                "date": "2014-01-01 12:00:00",
+            },
+            "folder2/file2_1.txt": {
+                "content": "local 13:00",
+                "date": "2014-01-01 13:00:00",
+            },
+            "folder5/file5_1.txt": {
+                "content": "remote 13:00",
+                "date": "2014-01-01 13:00:00",
+            },
+            "new_file2.txt": {"content": "remote 13:00", "date": "2014-01-01 13:00:00"},
+            "new_file3.txt": {"content": "local 13:00", "date": "2014-01-01 13:00:00"},
+            "new_file4.txt": {"content": "local 13:00", "date": "2014-01-01 13:00:00"},
+            "new_file5.txt": {"content": "local 13:00", "date": "2014-01-01 13:00:00"},
+            "new_file6.txt": {
+                "content": "local 13:00:05",
+                "date": "2014-01-01 13:00:05",
+            },
+        }
+        self.assert_test_folder_equal(get_test_folder("local"), expect_local)
+
+
+# ===============================================================================
+# FtpDownloadResolveTest
+# ===============================================================================
+
+
+class FtpDownloadResolveTest(DownloadResolveTest):
+    """Run the DownloadResolveTest test suite against a local FTP server (ftp_target.FtpTarget)."""
+
+    use_ftp_target = True
+
+
+# ===============================================================================
+# Main
+# ===============================================================================
+if __name__ == "__main__":
+    unittest.main()