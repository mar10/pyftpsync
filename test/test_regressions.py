# -*- coding: utf-8 -*-
"""
Tests for pyftpsync
"""
from __future__ import print_function

import platform
import unittest
from test.fixture_tools import PYFTPSYNC_TEST_FTP_URL
from unittest.case import SkipTest

from ftpsync.compat import urlparse
<<<<<<< HEAD
from ftpsync.synchronizers import UploadSynchronizer
from ftpsync.targets import FsTarget
=======
from test.fixture_tools import PYFTPSYNC_TEST_FTP_URL

# from ftpsync.synchronizers import UploadSynchronizer
# from ftpsync.targets import FsTarget
>>>>>>> 49d88a28

on_windows = platform.system() == "Windows"


# ===============================================================================
# FtpTest
# ===============================================================================
class RegressionTest(unittest.TestCase):
    """Test basic ftplib.FTP functionality."""

    def setUp(self):
        # Remote URL, e.g. "ftps://user:password@example.com/my/test/folder"
        ftp_url = PYFTPSYNC_TEST_FTP_URL
        if not ftp_url:
            raise SkipTest(
                "Must configure an FTP target "
                "(environment variable PYFTPSYNC_TEST_FTP_URL)"
            )

        parts = urlparse(ftp_url, allow_fragments=False)
        # self.assertIn(parts.scheme.lower(), ["ftp", "ftps"])
        self.host = parts.netloc.split("@", 1)[1]
        self.path = parts.path
        self.username = parts.username
        self.password = parts.password
        self.remote = None

    def tearDown(self):
        if self.remote:
            self.remote.close()
            self.remote = None

    # def test_issue_5(self):
    #     """issue #5: Unable to navigate to working directory '' (Windows)"""
    #     if not on_windows:
    #         raise SkipTest("Windows only.")
    #     local = targets.FsTarget("c:/temp")
    #     remote = FtpTarget("/", "www.example.com", None, self.username, self.password)
    #     opts = {
    #         "resolve": "remote",
    #         "verbose": 3,
    #         "dry_run": True,
    #         }
    #     s = DownloadSynchronizer(local, remote, opts)
    #     s.run()

<<<<<<< HEAD
    def test_issue_31(self):
        """issue #31: exclude files"""
        local = FsTarget("/Users/martin/prj/git/pyftpsync")
        remote = FsTarget("/Users/martin/prj/temp")
        opts = {
            # "resolve": "remote",
            "verbose": 5,
            "dry_run": True,
            # "exclude": [".git", ".cache"],
            # "exclude": ".git,.cache",
        }
        s = UploadSynchronizer(local, remote, opts)
        s.run()
        # raise
=======
    # def test_issue_31(self):
    #     """issue #31: exclude files"""
    #     local = FsTarget("/Users/martin/prj/git/pyftpsync")
    #     remote = FsTarget("/Users/martin/prj/temp")
    #     opts = {
    #         # "resolve": "remote",
    #         "verbose": 5,
    #         "dry_run": True,
    #         # "exclude": [".git", ".cache"],
    #         # "exclude": ".git,.cache",
    #         }
    #     s = UploadSynchronizer(local, remote, opts)
    #     s.run()
    #     # raise
>>>>>>> 49d88a28


# ===============================================================================
# Main
# ===============================================================================
if __name__ == "__main__":
    unittest.main()<|MERGE_RESOLUTION|>--- conflicted
+++ resolved
@@ -6,19 +6,13 @@
 
 import platform
 import unittest
-from test.fixture_tools import PYFTPSYNC_TEST_FTP_URL
 from unittest.case import SkipTest
 
 from ftpsync.compat import urlparse
-<<<<<<< HEAD
-from ftpsync.synchronizers import UploadSynchronizer
-from ftpsync.targets import FsTarget
-=======
 from test.fixture_tools import PYFTPSYNC_TEST_FTP_URL
 
 # from ftpsync.synchronizers import UploadSynchronizer
 # from ftpsync.targets import FsTarget
->>>>>>> 49d88a28
 
 on_windows = platform.system() == "Windows"
 
@@ -65,22 +59,6 @@
     #     s = DownloadSynchronizer(local, remote, opts)
     #     s.run()
 
-<<<<<<< HEAD
-    def test_issue_31(self):
-        """issue #31: exclude files"""
-        local = FsTarget("/Users/martin/prj/git/pyftpsync")
-        remote = FsTarget("/Users/martin/prj/temp")
-        opts = {
-            # "resolve": "remote",
-            "verbose": 5,
-            "dry_run": True,
-            # "exclude": [".git", ".cache"],
-            # "exclude": ".git,.cache",
-        }
-        s = UploadSynchronizer(local, remote, opts)
-        s.run()
-        # raise
-=======
     # def test_issue_31(self):
     #     """issue #31: exclude files"""
     #     local = FsTarget("/Users/martin/prj/git/pyftpsync")
@@ -95,7 +73,6 @@
     #     s = UploadSynchronizer(local, remote, opts)
     #     s.run()
     #     # raise
->>>>>>> 49d88a28
 
 
 # ===============================================================================
