--- conflicted
+++ resolved
@@ -1,266 +1,257 @@
-# -*- coding: utf-8 -*-
-"""
-Tests for pyftpsync
-"""
-# Allow long lines for readabilty
-# flake8: noqa: E501
-
-from __future__ import print_function
-
-import unittest
-from test.fixture_tools import _SyncTestBase, get_test_folder
-
-from ftpsync.synchronizers import UploadSynchronizer
-
-# ===============================================================================
-# UploadResolveTest
-# ===============================================================================
-
-
-class UploadResolveTest(_SyncTestBase):
-    """Test UploadSynchronizer on file system targets with different resolve modes."""
-
-    def setUp(self):
-        # Call self._prepare_initial_synced_fixture():
-        super(UploadResolveTest, self).setUp()
-
-    def tearDown(self):
-        super(UploadResolveTest, self).tearDown()
-
-    def test_default(self):
-        opts = {"verbose": self.verbose}  # default options, i.e. 'skip' conflicts
-        # Default options: expect 4 unresolved conflicts
-        stats = self.do_run_suite(UploadSynchronizer, opts)
-        self._dump_de_facto_results(stats)
-
-        # We expect 7 conflicts, and leave them unresolved (i.e. skip them all)
-
-        self.assertEqual(stats["files_written"], 3)
-        self.assertEqual(stats["download_files_written"], 0)
-        self.assertEqual(stats["upload_files_written"], 3)
-        self.assertEqual(stats["files_deleted"], 0)
-        self.assertEqual(stats["dirs_deleted"], 0)
-        self.assertEqual(stats["conflict_files"], 7)
-        self.assertEqual(stats["conflict_files_skipped"], 7)
-
-        # We expect that local remains unmodified
-        self.assert_test_folder_equal(
-            get_test_folder("local"), _SyncTestBase.local_fixture_modified
-        )
-
-        expect_remote = {
-            "file1.txt": {"content": "local1", "date": "2014-01-01 12:00:00"},
-            "file2.txt": {"content": "local 13:00", "date": "2014-01-01 13:00:00"},
-<<<<<<< HEAD
-=======
-            "file3.txt": {"content": "local3", "date": "2014-01-01 12:00:00"},
->>>>>>> 49d88a28
-            "file4.txt": {"content": "remote 13:00", "date": "2014-01-01 13:00:00"},
-            "file6.txt": {"content": "remote 13:00:05", "date": "2014-01-01 13:00:05"},
-            "file7.txt": {"content": "remote 13:00", "date": "2014-01-01 13:00:00"},
-            "file8.txt": {"content": "remote 13:00", "date": "2014-01-01 13:00:00"},
-            "folder1/file1_1.txt": {
-                "content": "local1_1",
-                "date": "2014-01-01 12:00:00",
-            },
-            "folder2/file2_1.txt": {
-                "content": "local 13:00",
-                "date": "2014-01-01 13:00:00",
-            },
-<<<<<<< HEAD
-=======
-            "folder3/file3_1.txt": {
-                "content": "local3_1",
-                "date": "2014-01-01 12:00:00",
-            },
-            "folder4/file4_1.txt": {
-                "content": "remote 13:00",
-                "date": "2014-01-01 13:00:00",
-            },
->>>>>>> 49d88a28
-            "folder5/file5_1.txt": {
-                "content": "remote 13:00",
-                "date": "2014-01-01 13:00:00",
-            },
-            "new_file1.txt": {"content": "local 13:00", "date": "2014-01-01 13:00:00"},
-            "new_file2.txt": {"content": "remote 13:00", "date": "2014-01-01 13:00:00"},
-            "new_file3.txt": {"content": "local 13:00", "date": "2014-01-01 13:00:00"},
-            "new_file4.txt": {
-                "content": "remote 13:00 with other content",
-                "date": "2014-01-01 13:00:00",
-            },
-            "new_file5.txt": {
-                "content": "remote 13:00:05",
-                "date": "2014-01-01 13:00:05",
-            },
-            "new_file6.txt": {"content": "remote 13:00", "date": "2014-01-01 13:00:00"},
-        }
-        self.assert_test_folder_equal(get_test_folder("remote"), expect_remote)
-
-    def test_mirror(self):
-        opts = {
-            "verbose": self.verbose,
-            "resolve": "local",
-            "delete": True,
-            "force": True,
-        }
-
-        self.do_run_suite(UploadSynchronizer, opts)
-
-        # We expect that local is mirrored 1:1 to remote
-        self.assert_test_folder_equal(
-            get_test_folder("local"), _SyncTestBase.local_fixture_modified
-        )
-        self.assert_test_folder_equal(
-            get_test_folder("remote"), _SyncTestBase.local_fixture_modified
-        )
-
-    def test_dry_run(self):
-        opts = {
-            "verbose": self.verbose,
-            "resolve": "local",
-            "delete": True,
-            "force": True,
-            "dry_run": True,
-        }
-
-        stats = self.do_run_suite(UploadSynchronizer, opts)
-
-        # DRY-RUN: We expect no changes
-
-        self.assertEqual(stats["bytes_written"], 0)
-        self.assert_test_folder_equal(
-            get_test_folder("local"), _SyncTestBase.local_fixture_modified
-        )
-        self.assert_test_folder_equal(
-            get_test_folder("remote"), _SyncTestBase.remote_fixture_modified
-        )
-
-    def test_delete_unmatched(self):
-        opts = {
-            "verbose": self.verbose,
-            "resolve": "local",
-            "delete": True,
-            "delete_unmatched": True,
-            "force": True,
-            "match": "*1.txt",
-        }
-
-        stats = self.do_run_suite(UploadSynchronizer, opts)
-        self._dump_de_facto_results(stats)
-
-        # We expect 7 conflicts, and leave them unresolved (i.e. skip them all)
-
-        # self.assertEqual(stats["files_written"], 3)
-        # self.assertEqual(stats["download_files_written"], 0)
-        # self.assertEqual(stats["upload_files_written"], 3)
-        # self.assertEqual(stats["files_deleted"], 1)
-        # self.assertEqual(stats["dirs_deleted"], 2)
-        # self.assertEqual(stats["conflict_files"], 7)
-        # self.assertEqual(stats["conflict_files_skipped"], 7)
-
-        self.assert_test_folder_equal(
-            get_test_folder("local"), _SyncTestBase.local_fixture_modified
-        )
-
-        # We expect that remote only contains files that match '*1.txt'
-        expect_remote = {
-            "file1.txt": {"content": "local1", "date": "2014-01-01 12:00:00"},
-            "folder1/file1_1.txt": {
-                "content": "local1_1",
-                "date": "2014-01-01 12:00:00",
-            },
-            "folder2/file2_1.txt": {
-                "content": "local 13:00",
-                "date": "2014-01-01 13:00:00",
-            },
-            "folder5/file5_1.txt": {
-                "content": "local5_1",
-                "date": "2014-01-01 12:00:00",
-            },
-            "folder6/file6_1.txt": {
-                "content": "local6_1",
-                "date": "2014-01-01 12:00:00",
-            },
-            "folder7/file7_1.txt": {
-                "content": "local 13:00",
-                "date": "2014-01-01 13:00:00",
-            },
-            "new_file1.txt": {"content": "local 13:00", "date": "2014-01-01 13:00:00"},
-        }
-        self.assert_test_folder_equal(get_test_folder("remote"), expect_remote)
-
-<<<<<<< HEAD
-=======
-    def test_delete(self):
-        opts = {"verbose": self.verbose, "resolve": "skip", "delete": True}
-
-        stats = self.do_run_suite(UploadSynchronizer, opts)
-        self._dump_de_facto_results(stats)
-
-        # We expect 7 conflicts, and leave them unresolved (i.e. skip them all)
-
-        self.assertEqual(stats["files_written"], 3)
-        self.assertEqual(stats["download_files_written"], 0)
-        self.assertEqual(stats["upload_files_written"], 3)
-        self.assertEqual(stats["files_deleted"], 2)
-        self.assertEqual(stats["dirs_deleted"], 2)
-        self.assertEqual(stats["conflict_files"], 7)
-        self.assertEqual(stats["conflict_files_skipped"], 7)
-
-        self.assert_test_folder_equal(
-            get_test_folder("local"), _SyncTestBase.local_fixture_modified
-        )
-
-        # We expect that remote only contains files that match '*1.txt'
-        expect_remote = {
-            "file1.txt": {"content": "local1", "date": "2014-01-01 12:00:00"},
-            "file2.txt": {"content": "local 13:00", "date": "2014-01-01 13:00:00"},
-            "file4.txt": {"content": "remote 13:00", "date": "2014-01-01 13:00:00"},
-            "file6.txt": {"content": "remote 13:00:05", "date": "2014-01-01 13:00:05"},
-            "file7.txt": {"content": "remote 13:00", "date": "2014-01-01 13:00:00"},
-            "file8.txt": {"content": "remote 13:00", "date": "2014-01-01 13:00:00"},
-            "folder1/file1_1.txt": {
-                "content": "local1_1",
-                "date": "2014-01-01 12:00:00",
-            },
-            "folder2/file2_1.txt": {
-                "content": "local 13:00",
-                "date": "2014-01-01 13:00:00",
-            },
-            "folder5/file5_1.txt": {
-                "content": "remote 13:00",
-                "date": "2014-01-01 13:00:00",
-            },
-            "new_file1.txt": {"content": "local 13:00", "date": "2014-01-01 13:00:00"},
-            "new_file3.txt": {"content": "local 13:00", "date": "2014-01-01 13:00:00"},
-            "new_file4.txt": {
-                "content": "remote 13:00 with other content",
-                "date": "2014-01-01 13:00:00",
-            },
-            "new_file5.txt": {
-                "content": "remote 13:00:05",
-                "date": "2014-01-01 13:00:05",
-            },
-            "new_file6.txt": {"content": "remote 13:00", "date": "2014-01-01 13:00:00"},
-        }
-        self.assert_test_folder_equal(get_test_folder("remote"), expect_remote)
-
->>>>>>> 49d88a28
-
-# ===============================================================================
-# FtpUploadResolveTest
-# ===============================================================================
-
-
-class FtpUploadResolveTest(UploadResolveTest):
-    """Run the UploadResolveTest test suite against a local FTP server (ftp_target.FtpTarget)."""
-
-    use_ftp_target = True
-
-
-# ===============================================================================
-# Main
-# ===============================================================================
-if __name__ == "__main__":
-    unittest.main()
+# -*- coding: utf-8 -*-
+"""
+Tests for pyftpsync
+"""
+# Allow long lines for readabilty
+# flake8: noqa: E501
+
+from __future__ import print_function
+
+import unittest
+from test.fixture_tools import _SyncTestBase, get_test_folder
+
+from ftpsync.synchronizers import UploadSynchronizer
+
+# ===============================================================================
+# UploadResolveTest
+# ===============================================================================
+
+
+class UploadResolveTest(_SyncTestBase):
+    """Test UploadSynchronizer on file system targets with different resolve modes."""
+
+    def setUp(self):
+        # Call self._prepare_initial_synced_fixture():
+        super(UploadResolveTest, self).setUp()
+
+    def tearDown(self):
+        super(UploadResolveTest, self).tearDown()
+
+    def test_default(self):
+        opts = {"verbose": self.verbose}  # default options, i.e. 'skip' conflicts
+        # Default options: expect 4 unresolved conflicts
+        stats = self.do_run_suite(UploadSynchronizer, opts)
+        self._dump_de_facto_results(stats)
+
+        # We expect 7 conflicts, and leave them unresolved (i.e. skip them all)
+
+        self.assertEqual(stats["files_written"], 3)
+        self.assertEqual(stats["download_files_written"], 0)
+        self.assertEqual(stats["upload_files_written"], 3)
+        self.assertEqual(stats["files_deleted"], 0)
+        self.assertEqual(stats["dirs_deleted"], 0)
+        self.assertEqual(stats["conflict_files"], 7)
+        self.assertEqual(stats["conflict_files_skipped"], 7)
+
+        # We expect that local remains unmodified
+        self.assert_test_folder_equal(
+            get_test_folder("local"), _SyncTestBase.local_fixture_modified
+        )
+
+        expect_remote = {
+            "file1.txt": {"content": "local1", "date": "2014-01-01 12:00:00"},
+            "file2.txt": {"content": "local 13:00", "date": "2014-01-01 13:00:00"},
+            "file3.txt": {"content": "local3", "date": "2014-01-01 12:00:00"},
+            "file4.txt": {"content": "remote 13:00", "date": "2014-01-01 13:00:00"},
+            "file6.txt": {"content": "remote 13:00:05", "date": "2014-01-01 13:00:05"},
+            "file7.txt": {"content": "remote 13:00", "date": "2014-01-01 13:00:00"},
+            "file8.txt": {"content": "remote 13:00", "date": "2014-01-01 13:00:00"},
+            "folder1/file1_1.txt": {
+                "content": "local1_1",
+                "date": "2014-01-01 12:00:00",
+            },
+            "folder2/file2_1.txt": {
+                "content": "local 13:00",
+                "date": "2014-01-01 13:00:00",
+            },
+            "folder3/file3_1.txt": {
+                "content": "local3_1",
+                "date": "2014-01-01 12:00:00",
+            },
+            "folder4/file4_1.txt": {
+                "content": "remote 13:00",
+                "date": "2014-01-01 13:00:00",
+            },
+            "folder5/file5_1.txt": {
+                "content": "remote 13:00",
+                "date": "2014-01-01 13:00:00",
+            },
+            "new_file1.txt": {"content": "local 13:00", "date": "2014-01-01 13:00:00"},
+            "new_file2.txt": {"content": "remote 13:00", "date": "2014-01-01 13:00:00"},
+            "new_file3.txt": {"content": "local 13:00", "date": "2014-01-01 13:00:00"},
+            "new_file4.txt": {
+                "content": "remote 13:00 with other content",
+                "date": "2014-01-01 13:00:00",
+            },
+            "new_file5.txt": {
+                "content": "remote 13:00:05",
+                "date": "2014-01-01 13:00:05",
+            },
+            "new_file6.txt": {"content": "remote 13:00", "date": "2014-01-01 13:00:00"},
+        }
+        self.assert_test_folder_equal(get_test_folder("remote"), expect_remote)
+
+    def test_mirror(self):
+        opts = {
+            "verbose": self.verbose,
+            "resolve": "local",
+            "delete": True,
+            "force": True,
+        }
+
+        self.do_run_suite(UploadSynchronizer, opts)
+
+        # We expect that local is mirrored 1:1 to remote
+        self.assert_test_folder_equal(
+            get_test_folder("local"), _SyncTestBase.local_fixture_modified
+        )
+        self.assert_test_folder_equal(
+            get_test_folder("remote"), _SyncTestBase.local_fixture_modified
+        )
+
+    def test_dry_run(self):
+        opts = {
+            "verbose": self.verbose,
+            "resolve": "local",
+            "delete": True,
+            "force": True,
+            "dry_run": True,
+        }
+
+        stats = self.do_run_suite(UploadSynchronizer, opts)
+
+        # DRY-RUN: We expect no changes
+
+        self.assertEqual(stats["bytes_written"], 0)
+        self.assert_test_folder_equal(
+            get_test_folder("local"), _SyncTestBase.local_fixture_modified
+        )
+        self.assert_test_folder_equal(
+            get_test_folder("remote"), _SyncTestBase.remote_fixture_modified
+        )
+
+    def test_delete_unmatched(self):
+        opts = {
+            "verbose": self.verbose,
+            "resolve": "local",
+            "delete": True,
+            "delete_unmatched": True,
+            "force": True,
+            "match": "*1.txt",
+        }
+
+        stats = self.do_run_suite(UploadSynchronizer, opts)
+        self._dump_de_facto_results(stats)
+
+        # We expect 7 conflicts, and leave them unresolved (i.e. skip them all)
+
+        # self.assertEqual(stats["files_written"], 3)
+        # self.assertEqual(stats["download_files_written"], 0)
+        # self.assertEqual(stats["upload_files_written"], 3)
+        # self.assertEqual(stats["files_deleted"], 1)
+        # self.assertEqual(stats["dirs_deleted"], 2)
+        # self.assertEqual(stats["conflict_files"], 7)
+        # self.assertEqual(stats["conflict_files_skipped"], 7)
+
+        self.assert_test_folder_equal(
+            get_test_folder("local"), _SyncTestBase.local_fixture_modified
+        )
+
+        # We expect that remote only contains files that match '*1.txt'
+        expect_remote = {
+            "file1.txt": {"content": "local1", "date": "2014-01-01 12:00:00"},
+            "folder1/file1_1.txt": {
+                "content": "local1_1",
+                "date": "2014-01-01 12:00:00",
+            },
+            "folder2/file2_1.txt": {
+                "content": "local 13:00",
+                "date": "2014-01-01 13:00:00",
+            },
+            "folder5/file5_1.txt": {
+                "content": "local5_1",
+                "date": "2014-01-01 12:00:00",
+            },
+            "folder6/file6_1.txt": {
+                "content": "local6_1",
+                "date": "2014-01-01 12:00:00",
+            },
+            "folder7/file7_1.txt": {
+                "content": "local 13:00",
+                "date": "2014-01-01 13:00:00",
+            },
+            "new_file1.txt": {"content": "local 13:00", "date": "2014-01-01 13:00:00"},
+        }
+        self.assert_test_folder_equal(get_test_folder("remote"), expect_remote)
+
+    def test_delete(self):
+        opts = {"verbose": self.verbose, "resolve": "skip", "delete": True}
+
+        stats = self.do_run_suite(UploadSynchronizer, opts)
+        self._dump_de_facto_results(stats)
+
+        # We expect 7 conflicts, and leave them unresolved (i.e. skip them all)
+
+        self.assertEqual(stats["files_written"], 3)
+        self.assertEqual(stats["download_files_written"], 0)
+        self.assertEqual(stats["upload_files_written"], 3)
+        self.assertEqual(stats["files_deleted"], 2)
+        self.assertEqual(stats["dirs_deleted"], 2)
+        self.assertEqual(stats["conflict_files"], 7)
+        self.assertEqual(stats["conflict_files_skipped"], 7)
+
+        self.assert_test_folder_equal(
+            get_test_folder("local"), _SyncTestBase.local_fixture_modified
+        )
+
+        # We expect that remote only contains files that match '*1.txt'
+        expect_remote = {
+            "file1.txt": {"content": "local1", "date": "2014-01-01 12:00:00"},
+            "file2.txt": {"content": "local 13:00", "date": "2014-01-01 13:00:00"},
+            "file4.txt": {"content": "remote 13:00", "date": "2014-01-01 13:00:00"},
+            "file6.txt": {"content": "remote 13:00:05", "date": "2014-01-01 13:00:05"},
+            "file7.txt": {"content": "remote 13:00", "date": "2014-01-01 13:00:00"},
+            "file8.txt": {"content": "remote 13:00", "date": "2014-01-01 13:00:00"},
+            "folder1/file1_1.txt": {
+                "content": "local1_1",
+                "date": "2014-01-01 12:00:00",
+            },
+            "folder2/file2_1.txt": {
+                "content": "local 13:00",
+                "date": "2014-01-01 13:00:00",
+            },
+            "folder5/file5_1.txt": {
+                "content": "remote 13:00",
+                "date": "2014-01-01 13:00:00",
+            },
+            "new_file1.txt": {"content": "local 13:00", "date": "2014-01-01 13:00:00"},
+            "new_file3.txt": {"content": "local 13:00", "date": "2014-01-01 13:00:00"},
+            "new_file4.txt": {
+                "content": "remote 13:00 with other content",
+                "date": "2014-01-01 13:00:00",
+            },
+            "new_file5.txt": {
+                "content": "remote 13:00:05",
+                "date": "2014-01-01 13:00:05",
+            },
+            "new_file6.txt": {"content": "remote 13:00", "date": "2014-01-01 13:00:00"},
+        }
+        self.assert_test_folder_equal(get_test_folder("remote"), expect_remote)
+
+
+# ===============================================================================
+# FtpUploadResolveTest
+# ===============================================================================
+
+
+class FtpUploadResolveTest(UploadResolveTest):
+    """Run the UploadResolveTest test suite against a local FTP server (ftp_target.FtpTarget)."""
+
+    use_ftp_target = True
+
+
+# ===============================================================================
+# Main
+# ===============================================================================
+if __name__ == "__main__":
+    unittest.main()